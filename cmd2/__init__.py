#
<<<<<<< HEAD
# -*- coding: utf-8 -*-
#
from .cmd2 import __version__, Cmd, AddSubmenu, CmdResult, categorize
from .cmd2 import with_argument_list, with_argparser, with_argparser_and_unknown_args, with_category
=======
# -*- coding: utf-8 -*-
>>>>>>> a95c8a06
<|MERGE_RESOLUTION|>--- conflicted
+++ resolved
@@ -1,9 +1,2 @@
 #
-<<<<<<< HEAD
-# -*- coding: utf-8 -*-
-#
-from .cmd2 import __version__, Cmd, AddSubmenu, CmdResult, categorize
-from .cmd2 import with_argument_list, with_argparser, with_argparser_and_unknown_args, with_category
-=======
-# -*- coding: utf-8 -*-
->>>>>>> a95c8a06
+# -*- coding: utf-8 -*-