--- conflicted
+++ resolved
@@ -9,7 +9,6 @@
     for formatting help/description text
     * Aliases are now sorted alphabetically
     * The **set** command now tab-completes settable parameter names
-<<<<<<< HEAD
     * Cross-platform colored output support 
         * ``colorama`` gets initialized properly in ``Cmd.__init()``
         * The ``Cmd.colors`` setting is no longer platform dependent and now has three values:
@@ -19,13 +18,11 @@
             * Never - output methods strip all ANSI escape sequences
 * Deprecations
     * Deprecated the builtin ``cmd2`` suport for colors including ``Cmd.colorize()`` and ``Cmd._colorcodes``
-=======
 * Deletions
     * The ``preparse``, ``postparsing_precmd``, and ``postparsing_postcmd`` methods *deprecated* in the previous release 
     have been deleted
         * The new application lifecycle hook system allows for registration of callbacks to be called at various points
         in the lifecycle and is more powerful and flexible than the previous system
->>>>>>> 38f070a5
     
 ## 0.9.4 (August 21, 2018)
 * Bug Fixes
