#!/usr/bin/env python
# coding=utf-8
"""Variant on standard library's cmd with extra features.

To use, simply import cmd2.Cmd instead of cmd.Cmd; use precisely as though you
were using the standard library's cmd, while enjoying the extra features.

Searchable command history (commands: "history")
Load commands from file, save to file, edit commands in file
Multi-line commands
Special-character shortcut commands (beyond cmd's "@" and "!")
Settable environment parameters
Parsing commands with `argparse` argument parsers (flags)
Redirection to file with >, >>; input from file with <
Easy transcript-based testing of applications (see examples/example.py)
Bash-style ``select`` available

Note that redirection with > and | will only work if `self.poutput()`
is used in place of `print`.

- Catherine Devlin, Jan 03 2008 - catherinedevlin.blogspot.com

Git repository on GitHub at https://github.com/python-cmd2/cmd2
"""
import argparse
import atexit
import cmd
import codecs
import collections
import copy
import datetime
import functools
import glob
import io
import optparse
import os
import platform
import re
import shlex
import shutil
import signal
import six
import sys
import tempfile
import traceback
import unittest
from code import InteractiveConsole

import pyparsing
import pyperclip

# Collection is a container that is sizable and iterable
# It was introduced in Python 3.6. We will try to import it, otherwise use our implementation
try:
    from collections.abc import Collection
except ImportError:
    import collections.abc as abc

    # noinspection PyAbstractClass
    class Collection(abc.Sized, abc.Iterable, abc.Container):

        __slots__ = ()

        # noinspection PyPep8Naming
        @classmethod
        def __subclasshook__(cls, C):
            if cls is Collection:
                if any("__len__" in B.__dict__ for B in C.__mro__) and \
                        any("__iter__" in B.__dict__ for B in C.__mro__) and \
                        any("__contains__" in B.__dict__ for B in C.__mro__):
                    return True
            return NotImplemented


# Newer versions of pyperclip are released as a single file, but older versions had a more complicated structure
try:
    from pyperclip.exceptions import PyperclipException
except ImportError:
    # noinspection PyUnresolvedReferences
    from pyperclip import PyperclipException

# next(it) gets next item of iterator it. This is a replacement for calling it.next() in Python 2 and next(it) in Py3
from six import next

# Possible types for text data. This is basestring() in Python 2 and str in Python 3.
from six import string_types

# Used for sm.input: raw_input() for Python 2 or input() for Python 3
import six.moves as sm

# itertools.zip() for Python 2 or zip() for Python 3 - produces an iterator in both cases
from six.moves import zip

# If using Python 2.7, try to use the subprocess32 package backported from Python 3.2 due to various improvements
# NOTE: The feature to pipe output to a shell command won't work correctly in Python 2.7 without this
try:
    # noinspection PyPackageRequirements
    import subprocess32 as subprocess
except ImportError:
    import subprocess

# Python 3.4 and earlier require contextlib2 for temporarily redirecting stderr and stdout
if sys.version_info < (3, 5):
    from contextlib2 import redirect_stdout, redirect_stderr
else:
    from contextlib import redirect_stdout, redirect_stderr

# Detect whether IPython is installed to determine if the built-in "ipy" command should be included
ipython_available = True
try:
    # noinspection PyUnresolvedReferences,PyPackageRequirements
    from IPython import embed
except ImportError:
    ipython_available = False

# Prefer statically linked gnureadline if available (for macOS compatibility due to issues with libedit)
try:
    import gnureadline as readline
except ImportError:
    # Try to import readline, but allow failure for convenience in Windows unit testing
    # Note: If this actually fails, you should install readline on Linux or Mac or pyreadline on Windows
    try:
        # noinspection PyUnresolvedReferences
        import readline
    except ImportError:
        pass

# Load the GNU readline lib so we can make changes to it
readline_lib = None
if not sys.platform.startswith('win'):
    import ctypes
    from ctypes.util import find_library

    readline_lib_name = find_library("readline")
    if readline_lib_name is not None and readline_lib_name:
        readline_lib = ctypes.CDLL(readline_lib_name)

# On Windows, we save the original pyreadline display completion function since we have to override it
else:
    # noinspection PyProtectedMember
    orig_pyreadline_display = readline.rl.mode._display_completions

############################################################################################################
# The following variables are used by tab-completion functions. They are reset each time complete()
# is run, and it is up to the completer functions to set them on a case-by-case basis
# For convenience, use the setter functions for these variables. The setters appear after the variables.
############################################################################################################

# If true and a single match is returned to complete(), then a space will be appended
# if the match appears at the end of the line
allow_appended_space = True

# If true and a single match is returned to complete(), then a closing quote
# will be added if there is an umatched opening quote
allow_closing_quote = True

###########################################################################################################
# display_entire_match
# If this is True, then the tab completion suggestions will be the entire token that was matched.
# If False, then this works like path matching where only the portion of the completion being matched
# is shown as tab completion suggestions. See the documentation for display_match_delimiter below
# to use a delimiter other than a path slash to determine what portion of the completion to display.
#
# Note: complete_shell() and path_complete() always behave as if this flag is False
#
# display_match_delimiter
# This delimiter can be used to separate matches with something other than a path slash. For instance,
# if you are matching against strings formatted like name::address::zip, you could set the delimiter to '::'.
# That way, the tab completion suggestions will only display the part of that string being completed instead
# of showing the entire string for each completion suggestions.

# Note: Defaults to os.path.sep (OS specific path slash)
# Note: Only applies when display_entire_match is False
###########################################################################################################
display_entire_match = True
display_match_delimiter = os.path.sep

# If the tab-completion matches should be displayed in a way that is different than the actual match values,
# then place those results in this list.
matches_to_display = None


# Use these functions to set the readline variables
def set_allow_appended_space(allow):
    """
    Sets allow_appended_space flag
    :param allow: bool - the new value for allow_appended_space
    """
    global allow_appended_space
    allow_appended_space = allow


def set_allow_closing_quote(allow):
    """
    Sets allow_closing_quote flag
    :param allow: bool - the new value for allow_closing_quote
    """
    global allow_closing_quote
    allow_closing_quote = allow


def set_display_entire_match(entire, delim=os.path.sep):
    """
    Sets display_entire_match flag
    :param entire: bool - the new value for display_entire_match
    :param delim: str - the new value for display_match_delimiter
    """
    global display_entire_match
    global display_match_delimiter

    display_entire_match = entire
    display_match_delimiter = delim


def set_matches_to_display(matches):
    """
    Sets the tab-completion matches that will be displayed to the screen
    :param matches: the matches to display
    """
    global matches_to_display
    matches_to_display = matches


def set_completion_defaults():
    """
    Resets tab completion settings
    Called each time complete() is called
    """
    set_allow_appended_space(True)
    set_allow_closing_quote(True)
    set_display_entire_match(True)
    set_matches_to_display(None)

    if readline_lib is not None:
        # Set GNU readline's rl_basic_quote_characters to NULL so it won't automatically add a closing quote
        rl_basic_quote_characters = ctypes.c_char_p.in_dll(readline_lib, "rl_basic_quote_characters")
        rl_basic_quote_characters.value = None

        # Set GNU readline's rl_completion_suppress_quote to 1 so it won't automatically add a closing quote
        suppress_quote = ctypes.c_int.in_dll(readline_lib, "rl_completion_suppress_quote")
        suppress_quote.value = 1


QUOTES = ['"', "'"]

# BrokenPipeError and FileNotFoundError exist only in Python 3. Use IOError for Python 2.
if six.PY3:
    BROKEN_PIPE_ERROR = BrokenPipeError
    FILE_NOT_FOUND_ERROR = FileNotFoundError
else:
    BROKEN_PIPE_ERROR = FILE_NOT_FOUND_ERROR = IOError

# On some systems, pyperclip will import gtk for its clipboard functionality.
# The following code is a workaround for gtk interfering with printing from a background
# thread while the CLI thread is blocking in raw_input() in Python 2 on Linux.
if six.PY2 and sys.platform.startswith('lin'):
    try:
        # noinspection PyUnresolvedReferences
        import gtk
        gtk.set_interactive(0)
    except ImportError:
        pass

__version__ = '0.8.2'

# Pyparsing enablePackrat() can greatly speed up parsing, but problems have been seen in Python 3 in the past
pyparsing.ParserElement.enablePackrat()

# Override the default whitespace chars in Pyparsing so that newlines are not treated as whitespace
pyparsing.ParserElement.setDefaultWhitespaceChars(' \t')


# The next 3 variables and associated setter functions effect how arguments are parsed for decorated commands
#   which use one of the decorators such as @with_argument_list or @with_argparser
# The defaults are sane and maximize ease of use for new applications based on cmd2.
# To maximize backwards compatibility, we recommend setting USE_ARG_LIST to "False"

# Use POSIX or Non-POSIX (Windows) rules for splitting a command-line string into a list of arguments via shlex.split()
POSIX_SHLEX = False

# Strip outer quotes for convenience if POSIX_SHLEX = False
STRIP_QUOTES_FOR_NON_POSIX = True

# For @options commands, pass a list of argument strings instead of a single argument string to the do_* methods
USE_ARG_LIST = True


def set_posix_shlex(val):
    """ Allows user of cmd2 to choose between POSIX and non-POSIX splitting of args for decorated commands.

    :param val: bool - True => POSIX,  False => Non-POSIX
    """
    global POSIX_SHLEX
    POSIX_SHLEX = val


def set_strip_quotes(val):
    """ Allows user of cmd2 to choose whether to automatically strip outer-quotes when POSIX_SHLEX is False.

    :param val: bool - True => strip quotes on args for decorated commands if POSIX_SHLEX is False.
    """
    global STRIP_QUOTES_FOR_NON_POSIX
    STRIP_QUOTES_FOR_NON_POSIX = val


def set_use_arg_list(val):
    """ Allows user of cmd2 to choose between passing @options commands an argument string or list of arg strings.

    :param val: bool - True => arg is a list of strings,  False => arg is a string (for @options commands)
    """
    global USE_ARG_LIST
    USE_ARG_LIST = val


def tokens_for_completion(line, begidx, endidx, preserve_quotes=False):
    """
    Used by tab completion functions to get all tokens through the one being completed
    This also handles tab-completion within quotes
    :param line: str - the current input line with leading whitespace removed
    :param begidx: int - the beginning index of the prefix text
    :param endidx: int - the ending index of the prefix text
    :param preserve_quotes - if True, then the tokens will be returned still wrapped in whatever quotes
                             appeared on the command line. This defaults to False since tab completion routines
                             generally need the tokens unquoted. The only reason to set this to True would
                             be to check if the token being completed has an unclosed quote. complete() is the
                             only functions that does this.
    :return: A list of tokens
    """
    tokens = []
    unclosed_quote = ''
    quotes_to_try = copy.copy(QUOTES)

    tmp_line = line[:endidx]
    tmp_endidx = endidx

    while True:
        try:
            tokens = shlex.split(tmp_line[:tmp_endidx], posix=POSIX_SHLEX)
            break
        except ValueError:
            # ValueError is caused by missing closing quote
            if len(quotes_to_try) == 0:
                break

            # Add a closing quote and try to parse again
            unclosed_quote = quotes_to_try[0]
            quotes_to_try = quotes_to_try[1:]

            tmp_line = line[:endidx]
            tmp_endidx = endidx + 1
            tmp_line += unclosed_quote

    # No tokens were parsed
    if len(tokens) == 0:
        return tokens

    if preserve_quotes:
        # If the token being completed had an unclosed quote, we need remove the closing quote that was added
        if unclosed_quote:
            tokens[-1] = tokens[-1][:-1]

    # Unquote all tokens
    else:
        for index, cur_token in enumerate(tokens):
            tokens[index] = strip_quotes(cur_token)

    # Check if we need to append an empty entry as the token being completed
    if begidx == endidx and not unclosed_quote:

        # If begidx is the first character in the line, or is preceded by a space
        # then we need to add the blank entry to tokens.
        prev_space_index = max(line.rfind(' ', 0, begidx), 0)
        if prev_space_index == 0 or prev_space_index == begidx - 1:
            tokens.append('')

    return tokens


# noinspection PyUnusedLocal
def basic_complete(text, line, begidx, endidx, match_against):
    """
    Performs tab completion against a list
    This is ultimately called by many completer functions like flag_based_complete and index_based_complete.
    It can also be used by custom completer functions and that is the suggested approach since this function
    handles things like tab completions with spaces as well as the display_entire_match flag.

    :param text: str - the string prefix we are attempting to match (all returned matches must begin with it)
    :param line: str - the current input line with leading whitespace removed
    :param begidx: int - the beginning index of the prefix text
    :param endidx: int - the ending index of the prefix text
    :param match_against: Collection - the list being matched against
    :return: List[str] - a list of possible tab completions
    """
    # Make sure we were given an Collection with items to match against
    if not isinstance(match_against, Collection) or len(match_against) == 0:
        return []

    # Get all tokens through the one being completed
    tokens = tokens_for_completion(line, begidx, endidx)
    if len(tokens) == 0:
        return []

    # Perform matching
    completion_token = tokens[-1]
    matches = [cur_match for cur_match in match_against if cur_match.startswith(completion_token)]
    if len(matches) == 0:
        return []

    # Eliminate duplicates
    matches_set = set(matches)
    matches = list(matches_set)

    # We will only keep where the text value starts
    starting_index = len(completion_token) - len(text)
    completions = [cur_match[starting_index:] for cur_match in matches]

    # The tab-completion suggestions that will be displayed
    display_matches = []

    # Tab-completion suggestions will show the entire match
    if display_entire_match:
        display_matches = matches

    # Display only the portion of the match that's still being completed based on delimiter
    elif len(matches) > 0:
        # Get the common beginning for the matches
        common_prefix = os.path.commonprefix(matches)
        prefix_tokens = common_prefix.split(display_match_delimiter)

        display_token_index = 0
        if len(prefix_tokens) > 0:
            display_token_index = len(prefix_tokens) - 1

        # Build the display match list
        for cur_match in matches:
            match_tokens = cur_match.split(display_match_delimiter)
            display_token = match_tokens[display_token_index]
            if len(display_token) == 0:
                display_token = display_match_delimiter
            display_matches.append(display_token)

    # Set what matches will display
    set_matches_to_display(display_matches)

    return completions


def flag_based_complete(text, line, begidx, endidx, flag_dict, all_else=None):
    """
    Tab completes based on a particular flag preceding the token being completed
    :param text: str - the string prefix we are attempting to match (all returned matches must begin with it)
    :param line: str - the current input line with leading whitespace removed
    :param begidx: int - the beginning index of the prefix text
    :param endidx: int - the ending index of the prefix text
    :param flag_dict: dict - dictionary whose structure is the following:
                             keys - flags (ex: -c, --create) that result in tab completion for the next
                                    argument in the command line
                             values - there are two types of values
                                1. iterable list of strings to match against (dictionaries, lists, etc.)
                                2. function that performs tab completion (ex: path_complete)
    :param all_else: Collection or function - an optional parameter for tab completing any token that isn't preceded
                                              by a flag in flag_dict
    :return: List[str] - a list of possible tab completions
    """

    # Get all tokens through the one being completed
    tokens = tokens_for_completion(line, begidx, endidx)
    if len(tokens) == 0:
        return []

    completions = []
    match_against = all_else

    # Must have at least 2 args for a flag to precede the token being completed
    if len(tokens) > 1:
        flag = tokens[-2]
        if flag in flag_dict:
            match_against = flag_dict[flag]

    # Perform tab completion using an Collection
    if isinstance(match_against, Collection):
        completions = basic_complete(text, line, begidx, endidx, match_against)

    # Perform tab completion using a function
    elif callable(match_against):
        completions = match_against(text, line, begidx, endidx)

    return completions


def index_based_complete(text, line, begidx, endidx, index_dict, all_else=None):
    """
    Tab completes based on a fixed position in the input string
    :param text: str - the string prefix we are attempting to match (all returned matches must begin with it)
    :param line: str - the current input line with leading whitespace removed
    :param begidx: int - the beginning index of the prefix text
    :param endidx: int - the ending index of the prefix text
    :param index_dict: dict - dictionary whose structure is the following:
                             keys - 0-based token indexes into command line that determine which tokens
                                    perform tab completion
                             values - there are two types of values
                                1. iterable list of strings to match against (dictionaries, lists, etc.)
                                2. function that performs tab completion (ex: path_complete)
    :param all_else: Collection or function - an optional parameter for tab completing any token that isn't at an
                                              index in index_dict
    :return: List[str] - a list of possible tab completions
    """

    # Get all tokens through the one being completed
    tokens = tokens_for_completion(line, begidx, endidx)
    if len(tokens) == 0:
        return []

    completions = []

    # Get the index of the token being completed
    index = len(tokens) - 1

    # Check if token is at an index in the dictionary
    if index in index_dict:
        match_against = index_dict[index]
    else:
        match_against = all_else

    # Perform tab completion using an Collection
    if isinstance(match_against, Collection):
        completions = basic_complete(text, line, begidx, endidx, match_against)

    # Perform tab completion using a function
    elif callable(match_against):
        completions = match_against(text, line, begidx, endidx)

    return completions


def path_complete(text, line, begidx, endidx, dir_exe_only=False, dir_only=False):
    """Method called to complete an input line by local file system path completion.

    :param text: str - the string prefix we are attempting to match (all returned matches must begin with it)
    :param line: str - the current input line with leading whitespace removed
    :param begidx: int - the beginning index of the prefix text
    :param endidx: int - the ending index of the prefix text
    :param dir_exe_only: bool - only return directories and executables, not non-executable files
    :param dir_only: bool - only return directories
    :return: List[str] - a list of possible tab completions
    """

    # Get all tokens through the one being completed
    tokens = tokens_for_completion(line, begidx, endidx)
    if len(tokens) == 0:
        return []

    # Determine if a trailing separator should be appended to directory completions
    add_trailing_sep_if_dir = False
    if endidx == len(line) or (endidx < len(line) and line[endidx] != os.path.sep):
        add_trailing_sep_if_dir = True

    completion_token = tokens[-1]

    # Used to replace cwd in the final results
    cwd = os.getcwd()
    cwd_added = False

    # Used to replace ~ in the final results
    user_path = os.path.expanduser('~')
    tilde_expanded = False

    # If the token being completed is blank, then search in the CWD for *
    if not completion_token:
        search_str = os.path.join(os.getcwd(), '*')
        cwd_added = True
    else:
        # Purposely don't match any path containing wildcards - what we are doing is complicated enough!
        wildcards = ['*', '?']
        for wildcard in wildcards:
            if wildcard in completion_token:
                return []

        # Used if we need to prepend a directory to the search string
        dirname = ''

        # If the user only entered a '~', then complete it with a slash
        if completion_token == '~':
            # This is a directory, so don't add a space or quote
            set_allow_appended_space(False)
            set_allow_closing_quote(False)
            return ["~" + os.path.sep]

        elif completion_token.startswith('~'):
            # Tilde without separator between path is invalid
            if not completion_token.startswith('~' + os.path.sep):
                return []

            # Mark that we are expanding a tilde
            tilde_expanded = True

        # If the token does not have a directory, then use the cwd
        elif not os.path.dirname(completion_token):
            dirname = os.getcwd()
            cwd_added = True

        # Build the search string
        search_str = os.path.join(dirname, completion_token + '*')

        # Expand "~" to the real user directory
        search_str = os.path.expanduser(search_str)

    # If the text being completed does not appear at the beginning of the token being completed,
    # which can happen if there are spaces, save off the index where our search text begins in the
    # search string so we can return only that portion of the completed paths to readline
    if len(completion_token) - len(text) > 0:
        starting_index = search_str.rfind(text + '*')
    else:
        starting_index = 0

    # Find all matching path completions
    path_completions = glob.glob(search_str)

    # If we only want directories and executables, filter everything else out first
    if dir_exe_only:
        path_completions = [c for c in path_completions if os.path.isdir(c) or os.access(c, os.X_OK)]
    elif dir_only:
        path_completions = [c for c in path_completions if os.path.isdir(c)]

    # Don't append a space or closing quote to directory
    if len(path_completions) == 1 and not os.path.isfile(path_completions[0]):
        set_allow_appended_space(False)
        set_allow_closing_quote(False)

    # We will display only the basename of paths in the tab-completion suggestions
    display_matches = [os.path.basename(cur_completion) for cur_completion in path_completions]

    # Extract just the completed text portion of the paths for completions
    completions = []
    for cur_completion in path_completions:

        # Add a separator after directories if the next character isn't already a separator
        if os.path.isdir(cur_completion) and add_trailing_sep_if_dir:
            cur_completion += os.path.sep

        # Only keep where text started
        completions.append(cur_completion[starting_index:])

    # Remove cwd if it was added
    if cwd_added:
        completions = [cur_path.replace(cwd + os.path.sep, '', 1) for cur_path in completions]

    # Restore a tilde if we expanded one
    if tilde_expanded:
        completions = [cur_path.replace(user_path, '~', 1) for cur_path in completions]
        display_matches = [cur_path.replace(user_path, '~', 1) for cur_path in display_matches]

    # Set the matches that will display as tab-completion suggestions
    set_matches_to_display(display_matches)

    return completions


class OptionParser(optparse.OptionParser):
    """Subclass of optparse.OptionParser which stores a reference to the do_* method it is parsing options for.

    Used mostly for getting access to the do_* method's docstring when printing help.
    """
    def __init__(self):
        # Call super class constructor.  Need to do it in this way for Python 2 and 3 compatibility
        optparse.OptionParser.__init__(self)
        # The do_* method this class is parsing options for.  Used for accessing docstring help.
        self._func = None

    def exit(self, status=0, msg=None):
        """Called at the end of showing help when either -h is used to show help or when bad arguments are provided.

        We override exit so it doesn't automatically exit the application.
        """
        if self.values is not None:
            self.values._exit = True

        if msg:
            print(msg)

    def print_help(self, *args, **kwargs):
        """Called when optparse encounters either -h or --help or bad arguments.  It prints help for options.

        We override it so that before the standard optparse help, it prints the do_* method docstring, if available.
        """
        if self._func.__doc__:
            print(self._func.__doc__)

        optparse.OptionParser.print_help(self, *args, **kwargs)

    def error(self, msg):
        """error(msg : string)

        Print a usage message incorporating 'msg' to stderr and exit.
        If you override this in a subclass, it should not return -- it
        should either exit or raise an exception.
        """
        raise optparse.OptParseError(msg)


def remaining_args(opts_plus_args, arg_list):
    """ Preserves the spacing originally in the arguments after the removal of options.

    :param opts_plus_args: str - original argument string, including options
    :param arg_list:  List[str] - list of strings containing the non-option arguments
    :return: str - non-option arguments as a single string, with original spacing preserved
    """
    pattern = '\s+'.join(re.escape(a) for a in arg_list) + '\s*$'
    match_obj = re.search(pattern, opts_plus_args)
    try:
        remaining = opts_plus_args[match_obj.start():]
    except AttributeError:
        # Don't preserve spacing, but at least we don't crash and we do preserve args and their order
        remaining = ' '.join(arg_list)

    return remaining


def _which(editor):
    try:
        editor_path = subprocess.check_output(['which', editor], stderr=subprocess.STDOUT).strip()
        if six.PY3:
            editor_path = editor_path.decode()
    except subprocess.CalledProcessError:
        editor_path = None
    return editor_path


def strip_quotes(arg):
    """ Strip outer quotes from a string.

     Applies to both single and double quotes.

    :param arg: str - string to strip outer quotes from
    :return str - same string with potentially outer quotes stripped
    """
    quote_chars = '"' + "'"

    if len(arg) > 1 and arg[0] == arg[-1] and arg[0] in quote_chars:
        arg = arg[1:-1]
    return arg


def parse_quoted_string(cmdline):
    """Parse a quoted string into a list of arguments."""
    if isinstance(cmdline, list):
        # arguments are already a list, return the list we were passed
        lexed_arglist = cmdline
    else:
        # Use shlex to split the command line into a list of arguments based on shell rules
        lexed_arglist = shlex.split(cmdline, posix=POSIX_SHLEX)
        # If not using POSIX shlex, make sure to strip off outer quotes for convenience
        if not POSIX_SHLEX and STRIP_QUOTES_FOR_NON_POSIX:
            temp_arglist = []
            for arg in lexed_arglist:
                temp_arglist.append(strip_quotes(arg))
            lexed_arglist = temp_arglist
    return lexed_arglist


def with_argument_list(func):
    """A decorator to alter the arguments passed to a do_* cmd2
    method. Default passes a string of whatever the user typed.
    With this decorator, the decorated method will receive a list
    of arguments parsed from user input using shlex.split()."""
    @functools.wraps(func)
    def cmd_wrapper(self, cmdline):
        lexed_arglist = parse_quoted_string(cmdline)
        func(self, lexed_arglist)

    cmd_wrapper.__doc__ = func.__doc__
    return cmd_wrapper


def with_argparser_and_unknown_args(argparser):
    """A decorator to alter a cmd2 method to populate its ``args`` argument by parsing arguments with the given
    instance of argparse.ArgumentParser, but also returning unknown args as a list.

    :param argparser: argparse.ArgumentParser - given instance of ArgumentParser
    :return: function that gets passed parsed args and a list of unknown args
    """

    # noinspection PyProtectedMember
    def arg_decorator(func):
        @functools.wraps(func)
        def cmd_wrapper(instance, cmdline):
            lexed_arglist = parse_quoted_string(cmdline)
            args, unknown = argparser.parse_known_args(lexed_arglist)
            func(instance, args, unknown)

        # argparser defaults the program name to sys.argv[0]
        # we want it to be the name of our command
        argparser.prog = func.__name__[3:]

        # If the description has not been set, then use the method docstring if one exists
        if argparser.description is None and func.__doc__:
            argparser.description = func.__doc__

        cmd_wrapper.__doc__ = argparser.format_help()

        # Mark this function as having an argparse ArgumentParser (used by do_help)
        cmd_wrapper.__dict__['has_parser'] = True

        # If there are subcommands, store their names in a list to support tab-completion of subcommand names
        if argparser._subparsers is not None:
            subcommand_names = argparser._subparsers._group_actions[0]._name_parser_map.keys()
            cmd_wrapper.__dict__['subcommand_names'] = subcommand_names

        return cmd_wrapper

    return arg_decorator


def with_argparser(argparser):
    """A decorator to alter a cmd2 method to populate its ``args`` argument by parsing arguments
    with the given instance of argparse.ArgumentParser.

    :param argparser: argparse.ArgumentParser - given instance of ArgumentParser
    :return: function that gets passed parsed args
    """

    # noinspection PyProtectedMember
    def arg_decorator(func):
        @functools.wraps(func)
        def cmd_wrapper(instance, cmdline):
            lexed_arglist = parse_quoted_string(cmdline)
            args = argparser.parse_args(lexed_arglist)
            func(instance, args)

        # argparser defaults the program name to sys.argv[0]
        # we want it to be the name of our command
        argparser.prog = func.__name__[3:]

        # If the description has not been set, then use the method docstring if one exists
        if argparser.description is None and func.__doc__:
            argparser.description = func.__doc__

        cmd_wrapper.__doc__ = argparser.format_help()

        # Mark this function as having an argparse ArgumentParser (used by do_help)
        cmd_wrapper.__dict__['has_parser'] = True

        # If there are subcommands, store their names in a list to support tab-completion of subcommand names
        if argparser._subparsers is not None:
            subcommand_names = argparser._subparsers._group_actions[0]._name_parser_map.keys()
            cmd_wrapper.__dict__['subcommand_names'] = subcommand_names

        return cmd_wrapper

    return arg_decorator


def options(option_list, arg_desc="arg"):
    """Used as a decorator and passed a list of optparse-style options,
       alters a cmd2 method to populate its ``opts`` argument from its
       raw text argument.

       Example: transform
       def do_something(self, arg):

       into
       @options([make_option('-q', '--quick', action="store_true",
                 help="Makes things fast")],
                 "source dest")
       def do_something(self, arg, opts):
           if opts.quick:
               self.fast_button = True
       """
    if not isinstance(option_list, list):
        # If passed a single option instead of a list of options, convert it to a list with one option
        option_list = [option_list]

    def option_setup(func):
        """Decorator function which modifies on of the do_* methods that use the @options decorator.

        :param func: do_* method which uses the @options decorator
        :return: modified version of the do_* method
        """
        option_parser = OptionParser()
        for option in option_list:
            option_parser.add_option(option)
        # Allow reasonable help for commands defined with @options and an empty list of options
        if len(option_list) > 0:
            option_parser.set_usage("%s [options] %s" % (func.__name__[3:], arg_desc))
        else:
            option_parser.set_usage("%s %s" % (func.__name__[3:], arg_desc))
        option_parser._func = func

        @functools.wraps(func)
        def new_func(instance, arg):
            """For @options commands this replaces the actual do_* methods in the instance __dict__.

            First it does all of the option/argument parsing.  Then it calls the underlying do_* method.

            :param instance: cmd2.Cmd2 derived class application instance
            :param arg: str - command-line arguments provided to the command
            :return: bool - returns whatever the result of calling the underlying do_* method would be
            """
            try:
                # Use shlex to split the command line into a list of arguments based on shell rules
                opts, new_arglist = option_parser.parse_args(shlex.split(arg, posix=POSIX_SHLEX))

                # If not using POSIX shlex, make sure to strip off outer quotes for convenience
                if not POSIX_SHLEX and STRIP_QUOTES_FOR_NON_POSIX:
                    temp_arglist = []
                    for arg in new_arglist:
                        temp_arglist.append(strip_quotes(arg))
                    new_arglist = temp_arglist

                    # Also strip off outer quotes on string option values
                    for key, val in opts.__dict__.items():
                        if isinstance(val, str):
                            opts.__dict__[key] = strip_quotes(val)

                # Must find the remaining args in the original argument list, but
                # mustn't include the command itself
                # if hasattr(arg, 'parsed') and new_arglist[0] == arg.parsed.command:
                #    new_arglist = new_arglist[1:]
                if USE_ARG_LIST:
                    arg = new_arglist
                else:
                    new_args = remaining_args(arg, new_arglist)
                    if isinstance(arg, ParsedString):
                        arg = arg.with_args_replaced(new_args)
                    else:
                        arg = new_args
            except optparse.OptParseError as e:
                print(e)
                option_parser.print_help()
                return
            if hasattr(opts, '_exit'):
                return None
            result = func(instance, arg, opts)
            return result

        new_func.__doc__ = '%s%s' % (func.__doc__ + '\n' if func.__doc__ else '', option_parser.format_help())
        return new_func

    return option_setup


# Can we access the clipboard?  Should always be true on Windows and Mac, but only sometimes on Linux
# noinspection PyUnresolvedReferences
try:
    # Get the version of the pyperclip module as a float
    pyperclip_ver = float('.'.join(pyperclip.__version__.split('.')[:2]))

    # The extraneous output bug in pyperclip on Linux using xclip was fixed in more recent versions of pyperclip
    if sys.platform.startswith('linux') and pyperclip_ver < 1.6:
        # Avoid extraneous output to stderr from xclip when clipboard is empty at cost of overwriting clipboard contents
        pyperclip.copy('')
    else:
        # Try getting the contents of the clipboard
        _ = pyperclip.paste()
except PyperclipException:
    can_clip = False
else:
    can_clip = True


def get_paste_buffer():
    """Get the contents of the clipboard / paste buffer.

    :return: str - contents of the clipboard
    """
    pb_str = pyperclip.paste()

    # If value returned from the clipboard is unicode and this is Python 2, convert to a "normal" Python 2 string first
    if six.PY2 and not isinstance(pb_str, str):
        import unicodedata
        pb_str = unicodedata.normalize('NFKD', pb_str).encode('ascii', 'ignore')

    return pb_str


def write_to_paste_buffer(txt):
    """Copy text to the clipboard / paste buffer.

    :param txt: str - text to copy to the clipboard
    """
    pyperclip.copy(txt)


class ParsedString(str):
    """Subclass of str which also stores a pyparsing.ParseResults object containing structured parse results."""
    # pyarsing.ParseResults - structured parse results, to provide multiple means of access to the parsed data
    parsed = None

    # Function which did the parsing
    parser = None

    def full_parsed_statement(self):
        """Used to reconstruct the full parsed statement when a command isn't recognized."""
        new = ParsedString('%s %s' % (self.parsed.command, self.parsed.args))
        new.parsed = self.parsed
        new.parser = self.parser
        return new

    def with_args_replaced(self, newargs):
        """Used for @options commands when USE_ARG_LIST is False.

        It helps figure out what the args are after removing options.
        """
        new = ParsedString(newargs)
        new.parsed = self.parsed
        new.parser = self.parser
        new.parsed['args'] = newargs
        new.parsed.statement['args'] = newargs
        return new


def replace_with_file_contents(fname):
    """Action to perform when successfully matching parse element definition for inputFrom parser.

    :param fname: str - filename
    :return: str - contents of file "fname"
    """
    try:
        with open(os.path.expanduser(fname[0])) as source_file:
            result = source_file.read()
    except IOError:
        result = '< %s' % fname[0]  # wasn't a file after all

    # TODO: IF pyparsing input parser logic gets fixed to support empty file, add support to get from paste buffer
    return result


class EmbeddedConsoleExit(SystemExit):
    """Custom exception class for use with the py command."""
    pass


class EmptyStatement(Exception):
    """Custom exception class for handling behavior when the user just presses <Enter>."""
    pass


# Regular expression to match ANSI escape codes
ANSI_ESCAPE_RE = re.compile(r'\x1b[^m]*m')


def strip_ansi(text):
    """Strip ANSI escape codes from a string.

    :param text: str - a string which may contain ANSI escape codes
    :return: str - the same string with any ANSI escape codes removed
    """
    return ANSI_ESCAPE_RE.sub('', text)


def _pop_readline_history(clear_history=True):
    """Returns a copy of readline's history and optionally clears it (default)"""
    # noinspection PyArgumentList
    history = [
        readline.get_history_item(i)
        for i in range(1, 1 + readline.get_current_history_length())
    ]
    if clear_history:
        readline.clear_history()
    return history


def _push_readline_history(history, clear_history=True):
    """Restores readline's history and optionally clears it first (default)"""
    if clear_history:
        readline.clear_history()
    for line in history:
        readline.add_history(line)


def _complete_from_cmd(cmd_obj, text, line, begidx, endidx):
    """Complete as though the user was typing inside cmd's cmdloop()"""
    from itertools import takewhile
    command_subcommand_params = line.split(None, 3)

    if len(command_subcommand_params) < (3 if text else 2):
        n = len(command_subcommand_params[0])
        n += sum(1 for _ in takewhile(str.isspace, line[n:]))
        return cmd_obj.completenames(text, line[n:], begidx - n, endidx - n)

    command, subcommand = command_subcommand_params[:2]
    n = len(command) + sum(1 for _ in takewhile(str.isspace, line))
    cfun = getattr(cmd_obj, 'complete_' + subcommand, cmd_obj.complete)
    return cfun(text, line[n:], begidx - n, endidx - n)


class AddSubmenu(object):
    """Conveniently add a submenu (Cmd-like class) to a Cmd

    e.g. given "class SubMenu(Cmd): ..." then

    @AddSubmenu(SubMenu(), 'sub')
    class MyCmd(cmd.Cmd):
        ....

    will have the following effects:
    1. 'sub' will interactively enter the cmdloop of a SubMenu instance
    2. 'sub cmd args' will call do_cmd(args) in a SubMenu instance
    3. 'sub ... [TAB]' will have the same behavior as [TAB] in a SubMenu cmdloop
       i.e., autocompletion works the way you think it should
    4. 'help sub [cmd]' will print SubMenu's help (calls its do_help())
    """

    class _Nonexistent(object):
        """
        Used to mark missing attributes.
        Disable __dict__ creation since this class does nothing
        """
        __slots__ = ()  #

    def __init__(self,
                 submenu,
                 command,
                 aliases=(),
                 reformat_prompt="{super_prompt}>> {sub_prompt}",
                 shared_attributes=None,
                 require_predefined_shares=True,
                 create_subclass=False,
                 preserve_shares=False,
                 persistent_history_file=None
                 ):
        """Set up the class decorator

        submenu (Cmd):              Instance of something cmd.Cmd-like

        command (str):              The command the user types to access the SubMenu instance

        aliases (iterable):         More commands that will behave like "command"

        reformat_prompt (str):      Format str or None to disable
            if it's a string, it should contain one or more of:
                {super_prompt}:     The current cmd's prompt
                {command}:          The command in the current cmd with which it was called
                {sub_prompt}:       The subordinate cmd's original prompt
            the default is "{super_prompt}{command} {sub_prompt}"

        shared_attributes (dict):   dict of the form {'subordinate_attr': 'parent_attr'}
            the attributes are copied to the submenu at the last moment; the submenu's
            attributes are backed up before this and restored afterward

        require_predefined_shares: The shared attributes above must be independently
            defined in the subordinate Cmd (default: True)

        create_subclass: put the modifications in a subclass rather than modifying
            the existing class (default: False)
        """
        self.submenu = submenu
        self.command = command
        self.aliases = aliases
        if persistent_history_file:
            self.persistent_history_file = os.path.expanduser(persistent_history_file)
        else:
            self.persistent_history_file = None

        if reformat_prompt is not None and not isinstance(reformat_prompt, str):
            raise ValueError("reformat_prompt should be either a format string or None")
        self.reformat_prompt = reformat_prompt

        self.shared_attributes = {} if shared_attributes is None else shared_attributes
        if require_predefined_shares:
            for attr in self.shared_attributes.keys():
                if not hasattr(submenu, attr):
                    raise AttributeError("The shared attribute '{attr}' is not defined in {cmd}. Either define {attr} "
                                         "in {cmd} or set require_predefined_shares=False."
                                         .format(cmd=submenu.__class__.__name__, attr=attr))

        self.create_subclass = create_subclass
        self.preserve_shares = preserve_shares

    def _get_original_attributes(self):
        return {
            attr: getattr(self.submenu, attr, AddSubmenu._Nonexistent)
            for attr in self.shared_attributes.keys()
        }

    def _copy_in_shared_attrs(self, parent_cmd):
        for sub_attr, par_attr in self.shared_attributes.items():
            setattr(self.submenu, sub_attr, getattr(parent_cmd, par_attr))

    def _copy_out_shared_attrs(self, parent_cmd, original_attributes):
        if self.preserve_shares:
            for sub_attr, par_attr in self.shared_attributes.items():
                setattr(parent_cmd, par_attr, getattr(self.submenu, sub_attr))
        else:
            for attr, value in original_attributes.items():
                if attr is not AddSubmenu._Nonexistent:
                    setattr(self.submenu, attr, value)
                else:
                    delattr(self.submenu, attr)

    def __call__(self, cmd_obj):
        """Creates a subclass of Cmd wherein the given submenu can be accessed via the given command"""
        def enter_submenu(parent_cmd, line):
            """
            This function will be bound to do_<submenu> and will change the scope of the CLI to that of the
            submenu.
            """
            submenu = self.submenu
            original_attributes = self._get_original_attributes()
            history = _pop_readline_history()

            if self.persistent_history_file:
                try:
                    readline.read_history_file(self.persistent_history_file)
                except FILE_NOT_FOUND_ERROR:
                    pass

            try:
                # copy over any shared attributes
                self._copy_in_shared_attrs(parent_cmd)

                if line.parsed.args:
                    # Remove the menu argument and execute the command in the submenu
                    line = submenu.parser_manager.parsed(line.parsed.args)
                    submenu.precmd(line)
                    ret = submenu.onecmd(line)
                    submenu.postcmd(ret, line)
                else:
                    if self.reformat_prompt is not None:
                        prompt = submenu.prompt
                        submenu.prompt = self.reformat_prompt.format(
                            super_prompt=parent_cmd.prompt,
                            command=self.command,
                            sub_prompt=prompt,
                        )
                    submenu.cmdloop()
                    if self.reformat_prompt is not None:
                        # noinspection PyUnboundLocalVariable
                        self.submenu.prompt = prompt
            finally:
                # copy back original attributes
                self._copy_out_shared_attrs(parent_cmd, original_attributes)

                # write submenu history
                if self.persistent_history_file:
                    readline.write_history_file(self.persistent_history_file)
                # reset main app history before exit
                _push_readline_history(history)

        def complete_submenu(_self, text, line, begidx, endidx):
            """
            This function will be bound to complete_<submenu> and will perform the complete commands of the submenu.
            """
            submenu = self.submenu
            original_attributes = self._get_original_attributes()
            try:
                # copy over any shared attributes
                self._copy_in_shared_attrs(_self)
                return _complete_from_cmd(submenu, text, line, begidx, endidx)
            finally:
                # copy back original attributes
                self._copy_out_shared_attrs(_self, original_attributes)

        original_do_help = cmd_obj.do_help
        original_complete_help = cmd_obj.complete_help

        def help_submenu(_self, line):
            """
            This function will be bound to help_<submenu> and will call the help commands of the submenu.
            """
            tokens = line.split(None, 1)
            if tokens and (tokens[0] == self.command or tokens[0] in self.aliases):
                self.submenu.do_help(tokens[1] if len(tokens) == 2 else '')
            else:
                original_do_help(_self, line)

        def _complete_submenu_help(_self, text, line, begidx, endidx):
            """autocomplete to match help_submenu()'s behavior"""
            tokens = line.split(None, 1)
            if len(tokens) == 2 and (
                    not (not tokens[1].startswith(self.command) and not any(
                        tokens[1].startswith(alias) for alias in self.aliases))
            ):
                return self.submenu.complete_help(
                    text,
                    tokens[1],
                    begidx - line.index(tokens[1]),
                    endidx - line.index(tokens[1]),
                )
            else:
                return original_complete_help(_self, text, line, begidx, endidx)

        if self.create_subclass:
            class _Cmd(cmd_obj):
                do_help = help_submenu
                complete_help = _complete_submenu_help
        else:
            _Cmd = cmd_obj
            _Cmd.do_help = help_submenu
            _Cmd.complete_help = _complete_submenu_help

        # Create bindings in the parent command to the submenus commands.
        setattr(_Cmd, 'do_' + self.command, enter_submenu)
        setattr(_Cmd, 'complete_' + self.command, complete_submenu)

        # Create additional bindings for aliases
        for _alias in self.aliases:
            setattr(_Cmd, 'do_' + _alias, enter_submenu)
            setattr(_Cmd, 'complete_' + _alias, complete_submenu)
        return _Cmd


class Cmd(cmd.Cmd):
    """An easy but powerful framework for writing line-oriented command interpreters.

    Extends the Python Standard Library’s cmd package by adding a lot of useful features
    to the out of the box configuration.

    Line-oriented command interpreters are often useful for test harnesses, internal tools, and rapid prototypes.
    """
    # Attributes used to configure the ParserManager (all are not dynamically settable at runtime)
    blankLinesAllowed = False
    commentGrammars = pyparsing.Or([pyparsing.pythonStyleComment, pyparsing.cStyleComment])
    commentInProgress = pyparsing.Literal('/*') + pyparsing.SkipTo(pyparsing.stringEnd ^ '*/')
    legalChars = u'!#$%.:?@_-' + pyparsing.alphanums + pyparsing.alphas8bit
    multilineCommands = []
    prefixParser = pyparsing.Empty()
    redirector = '>'        # for sending output to file
    shortcuts = {'?': 'help', '!': 'shell', '@': 'load', '@@': '_relative_load'}
    aliases = dict()
    terminators = [';']     # make sure your terminators are not in legalChars!

    # Attributes which are NOT dynamically settable at runtime
    allow_cli_args = True       # Should arguments passed on the command-line be processed as commands?
    allow_redirection = True    # Should output redirection and pipes be allowed
    default_to_shell = False    # Attempt to run unrecognized commands as shell commands
    quit_on_sigint = False      # Quit the loop on interrupt instead of just resetting prompt
    reserved_words = []

    # Attributes which ARE dynamically settable at runtime
    colors = (platform.system() != 'Windows')
    continuation_prompt = '> '
    debug = False
    echo = False
    editor = os.environ.get('EDITOR')
    if not editor:
        if sys.platform[:3] == 'win':
            editor = 'notepad'
        else:
            # Favor command-line editors first so we don't leave the terminal to edit
            for editor in ['vim', 'vi', 'emacs', 'nano', 'pico', 'gedit', 'kate', 'subl', 'geany', 'atom']:
                if _which(editor):
                    break
    feedback_to_output = False  # Do not include nonessentials in >, | output by default (things like timing)
    locals_in_py = True
    quiet = False  # Do not suppress nonessential output
    timing = False  # Prints elapsed time for each command

    # To make an attribute settable with the "do_set" command, add it to this ...
    # This starts out as a dictionary but gets converted to an OrderedDict sorted alphabetically by key
    settable = {'colors': 'Colorized output (*nix only)',
                'continuation_prompt': 'On 2nd+ line of input',
                'debug': 'Show full error stack on error',
                'echo': 'Echo command issued into output',
                'editor': 'Program used by ``edit``',
                'feedback_to_output': 'Include nonessentials in `|`, `>` results',
                'locals_in_py': 'Allow access to your application in py via self',
                'prompt': 'The prompt issued to solicit input',
                'quiet': "Don't print nonessential feedback",
                'timing': 'Report execution times'}

    def __init__(self, completekey='tab', stdin=None, stdout=None, persistent_history_file='',
                 persistent_history_length=1000, startup_script=None, use_ipython=False, transcript_files=None):
        """An easy but powerful framework for writing line-oriented command interpreters, extends Python's cmd package.

        :param completekey: str - (optional) readline name of a completion key, default to Tab
        :param stdin: (optional) alternate input file object, if not specified, sys.stdin is used
        :param stdout: (optional) alternate output file object, if not specified, sys.stdout is used
        :param persistent_history_file: str - (optional) file path to load a persistent readline history from
        :param persistent_history_length: int - (optional) max number of lines which will be written to the history file
        :param startup_script: str - (optional) file path to a a script to load and execute at startup
        :param use_ipython: (optional) should the "ipy" command be included for an embedded IPython shell
        :param transcript_files: str - (optional) allows running transcript tests when allow_cli_args is False
        """
        # If use_ipython is False, make sure the do_ipy() method doesn't exit
        if not use_ipython:
            try:
                del Cmd.do_ipy
            except AttributeError:
                pass

        # If persistent readline history is enabled, then read history from file and register to write to file at exit
        if persistent_history_file:
            persistent_history_file = os.path.expanduser(persistent_history_file)
            try:
                readline.read_history_file(persistent_history_file)
                # default history len is -1 (infinite), which may grow unruly
                readline.set_history_length(persistent_history_length)
            except FILE_NOT_FOUND_ERROR:
                pass
            atexit.register(readline.write_history_file, persistent_history_file)

        # Call super class constructor.  Need to do it in this way for Python 2 and 3 compatibility
        cmd.Cmd.__init__(self, completekey=completekey, stdin=stdin, stdout=stdout)

        # Commands to exclude from the help menu or history command
        self.exclude_from_help = ['do_eof', 'do_eos', 'do__relative_load']
        self.excludeFromHistory = '''history edit eof eos'''.split()

        self._finalize_app_parameters()

        self.initial_stdout = sys.stdout
        self.history = History()
        self.pystate = {}
        self.keywords = self.reserved_words + [fname[3:] for fname in dir(self) if fname.startswith('do_')]
        self.parser_manager = ParserManager(redirector=self.redirector, terminators=self.terminators,
                                            multilineCommands=self.multilineCommands,
                                            legalChars=self.legalChars, commentGrammars=self.commentGrammars,
                                            commentInProgress=self.commentInProgress,
                                            blankLinesAllowed=self.blankLinesAllowed, prefixParser=self.prefixParser,
                                            preparse=self.preparse, postparse=self.postparse, aliases=self.aliases,
                                            shortcuts=self.shortcuts)
        self._transcript_files = transcript_files

        # Used to enable the ability for a Python script to quit the application
        self._should_quit = False

        # True if running inside a Python script or interactive console, False otherwise
        self._in_py = False

        # Stores results from the last command run to enable usage of results in a Python script or interactive console
        # Built-in commands don't make use of this.  It is purely there for user-defined commands and convenience.
        self._last_result = None

        # Used to save state during a redirection
        self.kept_state = None
        self.kept_sys = None

        # Codes used for exit conditions
        self._STOP_AND_EXIT = True  # cmd convention

        self._colorcodes = {'bold': {True: '\x1b[1m', False: '\x1b[22m'},
                            'cyan': {True: '\x1b[36m', False: '\x1b[39m'},
                            'blue': {True: '\x1b[34m', False: '\x1b[39m'},
                            'red': {True: '\x1b[31m', False: '\x1b[39m'},
                            'magenta': {True: '\x1b[35m', False: '\x1b[39m'},
                            'green': {True: '\x1b[32m', False: '\x1b[39m'},
                            'underline': {True: '\x1b[4m', False: '\x1b[24m'},
                            'yellow': {True: '\x1b[33m', False: '\x1b[39m'}}

        # Used load command to store the current script dir as a LIFO queue to support _relative_load command
        self._script_dir = []

        # Used when piping command output to a shell command
        self.pipe_proc = None

        # Used by complete() for readline tab completion
        self.completion_matches = []

        # Used to keep track of whether we are redirecting or piping output
        self.redirecting = False

        # If this string is non-empty, then this warning message will print if a broken pipe error occurs while printing
        self.broken_pipe_warning = ''

        # If a startup script is provided, then add it in the queue to load
        if startup_script is not None:
            self.cmdqueue.append('load {}'.format(startup_script))

    # -----  Methods related to presenting output to the user -----

    @property
    def visible_prompt(self):
        """Read-only property to get the visible prompt with any ANSI escape codes stripped.

        Used by transcript testing to make it easier and more reliable when users are doing things like coloring the
        prompt using ANSI color codes.

        :return: str - prompt stripped of any ANSI escape codes
        """
        return strip_ansi(self.prompt)

    def _finalize_app_parameters(self):
        self.commentGrammars.ignore(pyparsing.quotedString).setParseAction(lambda x: '')
        # noinspection PyUnresolvedReferences
        self.shortcuts = sorted(self.shortcuts.items(), reverse=True)

        # Make sure settable parameters are sorted alphabetically by key
        self.settable = collections.OrderedDict(sorted(self.settable.items(), key=lambda t: t[0]))

    def poutput(self, msg, end='\n'):
        """Convenient shortcut for self.stdout.write(); by default adds newline to end if not already present.

        Also handles BrokenPipeError exceptions for when a commands's output has been piped to another process and
        that process terminates before the cmd2 command is finished executing.

        :param msg: str - message to print to current stdout - anything convertible to a str with '{}'.format() is OK
        :param end: str - string appended after the end of the message if not already present, default a newline
        """
        if msg is not None and msg != '':
            try:
                msg_str = '{}'.format(msg)
                self.stdout.write(msg_str)
                if not msg_str.endswith(end):
                    self.stdout.write(end)
            except BROKEN_PIPE_ERROR:
                # This occurs if a command's output is being piped to another process and that process closes before the
                # command is finished. If you would like your application to print a warning message, then set the
                # broken_pipe_warning attribute to the message you want printed.
                if self.broken_pipe_warning:
                    sys.stderr.write(self.broken_pipe_warning)

    def perror(self, errmsg, exception_type=None, traceback_war=True):
        """ Print error message to sys.stderr and if debug is true, print an exception Traceback if one exists.

        :param errmsg: str - error message to print out
        :param exception_type: str - (optional) type of exception which precipitated this error message
        :param traceback_war: bool - (optional) if True, print a message to let user know they can enable debug
        :return:
        """
        if self.debug:
            traceback.print_exc()

        if exception_type is None:
            err = self.colorize("ERROR: {}\n".format(errmsg), 'red')
            sys.stderr.write(err)
        else:
            err = "EXCEPTION of type '{}' occurred with message: '{}'\n".format(exception_type, errmsg)
            sys.stderr.write(self.colorize(err, 'red'))

        if traceback_war:
            war = "To enable full traceback, run the following command:  'set debug true'\n"
            sys.stderr.write(self.colorize(war, 'yellow'))

    def pfeedback(self, msg):
        """For printing nonessential feedback.  Can be silenced with `quiet`.
           Inclusion in redirected output is controlled by `feedback_to_output`."""
        if not self.quiet:
            if self.feedback_to_output:
                self.poutput(msg)
            else:
                sys.stderr.write("{}\n".format(msg))

    def ppaged(self, msg, end='\n'):
        """Print output using a pager if it would go off screen and stdout isn't currently being redirected.

        Never uses a pager inside of a script (Python or text) or when output is being redirected or piped or when
        stdout or stdin are not a fully functional terminal.

        :param msg: str - message to print to current stdout - anything convertible to a str with '{}'.format() is OK
        :param end: str - string appended after the end of the message if not already present, default a newline
        """
        if msg is not None and msg != '':
            try:
                msg_str = '{}'.format(msg)
                if not msg_str.endswith(end):
                    msg_str += end

                # Attempt to detect if we are not running within a fully functional terminal.
                # Don't try to use the pager when being run by a continuous integration system like Jenkins + pexpect.
                functional_terminal = False

                if self.stdin.isatty() and self.stdout.isatty():
                    if sys.platform.startswith('win') or os.environ.get('TERM') is not None:
                        functional_terminal = True

                # Don't attempt to use a pager that can block if redirecting or running a script (either text or Python)
                # Also only attempt to use a pager if actually running in a real fully functional terminal
                if functional_terminal and not self.redirecting and not self._in_py and not self._script_dir:

                    if sys.platform.startswith('win'):
                        pager_cmd = 'more'
                    else:
                        # Here is the meaning of the various flags we are using with the less command:
                        # -S causes lines longer than the screen width to be chopped (truncated) rather than wrapped
                        # -R causes ANSI "color" escape sequences to be output in raw form (i.e. colors are displayed)
                        # -X disables sending the termcap initialization and deinitialization strings to the terminal
                        # -F causes less to automatically exit if the entire file can be displayed on the first screen
                        pager_cmd = 'less -SRXF'
                    self.pipe_proc = subprocess.Popen(pager_cmd, shell=True, stdin=subprocess.PIPE)
                    try:
                        self.pipe_proc.stdin.write(msg_str.encode('utf-8', 'replace'))
                        self.pipe_proc.stdin.close()
                    except (IOError, KeyboardInterrupt):
                        pass

                    # Less doesn't respect ^C, but catches it for its own UI purposes (aborting search etc. inside less)
                    while True:
                        try:
                            self.pipe_proc.wait()
                        except KeyboardInterrupt:
                            pass
                        else:
                            break
                    self.pipe_proc = None
                else:
                    self.stdout.write(msg_str)
            except BROKEN_PIPE_ERROR:
                # This occurs if a command's output is being piped to another process and that process closes before the
                # command is finished. If you would like your application to print a warning message, then set the
                # broken_pipe_warning attribute to the message you want printed.
                if self.broken_pipe_warning:
                    sys.stderr.write(self.broken_pipe_warning)

    def colorize(self, val, color):
        """Given a string (``val``), returns that string wrapped in UNIX-style
           special characters that turn on (and then off) text color and style.
           If the ``colors`` environment parameter is ``False``, or the application
           is running on Windows, will return ``val`` unchanged.
           ``color`` should be one of the supported strings (or styles):
           red/blue/green/cyan/magenta, bold, underline"""
        if self.colors and (self.stdout == self.initial_stdout):
            return self._colorcodes[color][True] + val + self._colorcodes[color][False]
        return val

    def get_subcommands(self, command):
        """
        Returns a list of a command's subcommands if they exist
        :param command:
        :return: A subcommand list or None
        """

        subcommand_names = None

        # Check if is a valid command
        funcname = self._func_named(command)

        if funcname:
            # Check to see if this function was decorated with an argparse ArgumentParser
            func = getattr(self, funcname)
            subcommand_names = func.__dict__.get('subcommand_names', None)

        return subcommand_names

    # noinspection PyUnusedLocal
    def _display_matches_gnu_readline(self, substitution, matches, longest_match_length):
        """
        A custom completion match display function for use with GNU readline
        :param substitution: the search text that was replaced
        :param matches: the tab completion matches to display
        :param longest_match_length: length of the longest match
        """
        if matches_to_display is None:
            display_list = matches
        else:
            display_list = matches_to_display

        # Eliminate duplicates and sort
        display_set = set(display_list)
        display_list = list(display_set)
        display_list.sort()

        # Print the matches
        self.poutput("\n")

        if sys.version_info >= (3, 3):
            num_cols = shutil.get_terminal_size().columns
        else:
            proc = subprocess.Popen('stty size', shell=True, stdout=subprocess.PIPE)
            out, err = proc.communicate()
            if six.PY2:
                rows, columns = out.split()
            else:
                rows, columns = out.decode().split()
            num_cols = int(columns)

        self.columnize(display_list, num_cols)

        # Print the prompt
        self.poutput(self.prompt, readline.get_line_buffer())
        sys.stdout.flush()

    @staticmethod
    def _display_matches_pyreadline(matches):
        """
        A custom completion match display function for use with pyreadline
        :param matches: the tab completion matches to display
        """
        if orig_pyreadline_display is not None:
            if matches_to_display is None:
                display_list = matches
            else:
                display_list = matches_to_display

            # Eliminate duplicates and sort
            display_set = set(display_list)
            display_list = list(display_set)
            display_list.sort()

            # Display the matches
            orig_pyreadline_display(display_list)

    # -----  Methods which override stuff in cmd -----

    def complete(self, text, state):
        """Override of command method which returns the next possible completion for 'text'.

        If a command has not been entered, then complete against command list.
        Otherwise try to call complete_<command> to get list of completions.

        This method gets called directly by readline because it is set as the tab-completion function.

        This completer function is called as complete(text, state), for state in 0, 1, 2, …, until it returns a
        non-string value. It should return the next possible completion starting with text.

        :param text: str - the current word that user is typing
        :param state: int - non-negative integer
        """

        if state == 0:
<<<<<<< HEAD
            unclosed_quote = ''
            set_completion_defaults()

            # GNU readline specific way to override the completions display function
            if readline_lib:
                readline.set_completion_display_matches_hook(self._display_matches_gnu_readline)

            # pyreadline specific way to override the completions display function
            elif sys.platform.startswith('win'):
                readline.rl.mode._display_completions = self._display_matches_pyreadline

=======
>>>>>>> 4cea62a8
            origline = readline.get_line_buffer()
            line = origline.lstrip()
            stripped = len(origline) - len(line)
            begidx = readline.get_begidx() - stripped
            endidx = readline.get_endidx() - stripped

            # If the line starts with a shortcut that has no break between the search text,
            # then the text variable will start with the shortcut if its not a completer delimiter
            shortcut_to_restore = ''
            if begidx == 0:
                for (shortcut, expansion) in self.shortcuts:
                    if text.startswith(shortcut):
                        # Save the shortcut to adjust the line later
                        shortcut_to_restore = shortcut

                        # Adjust text and where it begins
                        text = text[len(shortcut_to_restore):]
                        begidx += len(shortcut_to_restore)
                        break

            # If begidx is greater than 0, then we are no longer completing the command
            if begidx > 0:

                # Parse the command line
                command, args, expanded_line = self.parseline(line)

                # We overwrote line with a properly formatted but fully stripped version
                # Restore the end spaces since line is only supposed to be lstripped when
                # passed to completer functions according to Python docs
                rstripped_len = len(line) - len(line.rstrip())
                expanded_line += ' ' * rstripped_len

                # Fix the index values if expanded_line has a different size than line
                if len(expanded_line) != len(line):
                    diff = len(expanded_line) - len(line)
                    begidx += diff
                    endidx += diff

                # Overwrite line to pass into completers
                line = expanded_line

                # Get all tokens through the one being completed
                tokens = tokens_for_completion(line, begidx, endidx, preserve_quotes=True)

                # Get the status of quotes in the token being completed
                completion_token = tokens[-1]

                if len(completion_token) == 1:
                    # Check if the token being completed has an unclosed quote
                    first_char = completion_token[0]
                    if first_char in QUOTES:
                        unclosed_quote = first_char

                elif len(completion_token) > 1:
                    first_char = completion_token[0]
                    last_char = completion_token[-1]

                    # Check if the token being completed has an unclosed quote
                    if first_char in QUOTES and first_char != last_char:
                        unclosed_quote = first_char

                    # If the cursor is right after a closed quote, then insert a space
                    else:
                        prior_char = line[begidx - 1]
                        if not unclosed_quote and prior_char in QUOTES:
                            self.completion_matches = [' ']
                            return self.completion_matches[state]

                # Otherwise select a completer function
                if command == '':
                    compfunc = self.completedefault
                else:

                    # Get the completer function for this command
                    try:
                        compfunc = getattr(self, 'complete_' + command)
                    except AttributeError:
                        if self.default_to_shell and command in self._get_exes_in_path(command):
                            compfunc = functools.partial(path_complete)
                        else:
                            compfunc = self.completedefault

                    # If there are subcommands, then try completing those if the cursor is in
                    # the token at index 1, otherwise default to using compfunc
                    subcommands = self.get_subcommands(command)
                    if subcommands is not None:
                        index_dict = {1: subcommands}
                        compfunc = functools.partial(index_based_complete,
                                                     index_dict=index_dict,
                                                     all_else=compfunc)

                # Call the completer function
                self.completion_matches = compfunc(text, line, begidx, endidx)

                if len(self.completion_matches) > 0:

                    # Get the common prefix of all matches. This is what is added to the token being completed.
                    common_prefix = os.path.commonprefix(self.completion_matches)

                    # Check if we need to add an opening quote
                    if len(completion_token) == 0 or completion_token[0] not in QUOTES:

                        # If anything that will be in the token being completed contains a space, then
                        # we must add an opening quote to the token on screen
                        if ' ' in completion_token or ' ' in common_prefix:

                            # Mark that there is now an unclosed quote
                            unclosed_quote = '"'

                            # Find in the original line on screen where our token starts
                            starting_index = 0
                            for token_index, cur_token in enumerate(tokens):
                                starting_index = origline.find(cur_token)
                                if token_index < len(tokens) - 1:
                                    starting_index += len(cur_token)

                            # Get where text started in the original line.
                            # Account for whether we shifted begidx due to a shortcut.
                            orig_begidx = readline.get_begidx()
                            if shortcut_to_restore:
                                orig_begidx += len(shortcut_to_restore)

                            # If the token started at begidx, then all we have to do is prepend
                            # an opening quote to all the completions. Readline will do the rest.
                            # This is always true in the case where there is a shortcut to restore.
                            if starting_index == orig_begidx:
                                self.completion_matches = ['"' + match for match in self.completion_matches]

                            # The token started after begidx, therefore we need to manually insert an
                            # opening quote before the token in the readline buffer.
                            else:
                                # GNU readline specific way to insert an opening quote
                                if readline_lib:
                                    # Get and save the current cursor position
                                    rl_point = ctypes.c_int.in_dll(readline_lib, "rl_point")
                                    orig_rl_point = rl_point.value

                                    # Move the cursor where the token being completed begins to insert the opening quote
                                    rl_point.value = starting_index
                                    readline.insert_text('"')

                                    # Restore the cursor 1 past where it was the since we shifted everything
                                    rl_point.value = orig_rl_point + 1

                                    # Since we just shifted the whole command line over by one, readline will begin
                                    # inserting the text one spot to the left of where we want it since it still has
                                    # the original values of begidx and endidx and we can't change them. Therefore we
                                    # must prepend to every match the character right before the text variable so it
                                    # doesn't get erased.
                                    saved_char = completion_token[(len(text) + 1) * -1]
                                    self.completion_matches = [saved_char + match for match in self.completion_matches]

                                # pyreadline specific way to insert an opening quote
                                elif sys.platform.startswith('win'):
                                    # Save the current cursor position
                                    orig_rl_point = readline.rl.mode.l_buffer.point

                                    # Move the cursor where the token being completed begins to insert the opening quote
                                    readline.rl.mode.l_buffer.point = starting_index
                                    readline.insert_text('"')

                                    # Shift the cursor and completion indexes by 1 to account for the added quote
                                    readline.rl.mode.l_buffer.point = orig_rl_point + 1
                                    readline.rl.mode.begidx += 1
                                    readline.rl.mode.endidx += 1

                    # Check if we need to restore a shortcut in the tab completions
                    if shortcut_to_restore:
                        # If matches_to_display has not been set, then set it to self.completion_matches
                        # before we restore the shortcut so the tab completion suggestions that display to
                        # the user don't have the shortcut character.
                        if matches_to_display is None:
                            set_matches_to_display(self.completion_matches)

                        # Prepend all tab completions with the shortcut so it doesn't get erased from the command line
                        self.completion_matches = [shortcut_to_restore + match for match in self.completion_matches]

            else:
                # Complete the command against aliases and command names
                strs_to_match = list(self.aliases.keys())
                strs_to_match.extend(self.get_command_names())
                self.completion_matches = basic_complete(text, line, begidx, endidx, strs_to_match)

            # Eliminate duplicates and sort
            matches_set = set(self.completion_matches)
            self.completion_matches = list(matches_set)
            self.completion_matches.sort()

            # Handle single result
            if len(self.completion_matches) == 1:
                str_to_append = ''

                # Add a closing quote if needed
                if allow_closing_quote and unclosed_quote:
                    str_to_append += unclosed_quote

                # If we are at the end of the line, then add a space
                if allow_appended_space and endidx == len(line):
                    str_to_append += ' '

                self.completion_matches[0] = self.completion_matches[0] + str_to_append

        try:
            return self.completion_matches[state]
        except IndexError:
            return None

    def get_command_names(self):
        """ Returns a list of commands """
        return [cur_name[3:] for cur_name in self.get_names() if cur_name.startswith('do_')]

    def complete_help(self, text, line, begidx, endidx):
        """
        Override of parent class method to handle tab completing subcommands
        """

        # The command is the token at index 1 in the command line
        cmd_index = 1

        # The subcommand is the token at index 2 in the command line
        subcmd_index = 2

        # Get all tokens through the one being completed
        tokens = tokens_for_completion(line, begidx, endidx)
        if len(tokens) == 0:
            return []

        completions = []

        # Get the index of the token being completed
        index = len(tokens) - 1

        # Check if we are completing a command
        if index == cmd_index:
            completions = cmd.Cmd.complete_help(self, text, line, begidx, endidx)

        # Check if we are completing a subcommand
        elif index == subcmd_index:

            # Match subcommands if any exist
            command = tokens[cmd_index]
            completions = basic_complete(text, line, begidx, endidx, self.get_subcommands(command))

        return completions

    # noinspection PyUnusedLocal
    def sigint_handler(self, signum, frame):
        """Signal handler for SIGINTs which typically come from Ctrl-C events.

        If you need custom SIGINT behavior, then override this function.

        :param signum: int - signal number
        :param frame
        """

        # Save copy of pipe_proc since it could theoretically change while this is running
        pipe_proc = self.pipe_proc

        if pipe_proc is not None:
            pipe_proc.terminate()

        # Re-raise a KeyboardInterrupt so other parts of the code can catch it
        raise KeyboardInterrupt("Got a keyboard interrupt")

    def preloop(self):
        """"Hook method executed once when the cmdloop() method is called."""

        # Register a default SIGINT signal handler for Ctrl+C
        signal.signal(signal.SIGINT, self.sigint_handler)

    def precmd(self, statement):
        """Hook method executed just before the command is processed by ``onecmd()`` and after adding it to the history.

        :param statement: ParsedString - subclass of str which also contains pyparsing ParseResults instance
        :return: ParsedString - a potentially modified version of the input ParsedString statement
        """
        return statement

    # -----  Methods which are cmd2-specific lifecycle hooks which are not present in cmd -----

    # noinspection PyMethodMayBeStatic
    def preparse(self, raw):
        """Hook method executed just before the command line is interpreted, but after the input prompt is generated.

        :param raw: str - raw command line input
        :return: str - potentially modified raw command line input
        """
        return raw

    # noinspection PyMethodMayBeStatic
    def postparse(self, parse_result):
        """Hook that runs immediately after parsing the command-line but before ``parsed()`` returns a ParsedString.

        :param parse_result: pyparsing.ParseResults - parsing results output by the pyparsing parser
        :return: pyparsing.ParseResults - potentially modified ParseResults object
        """
        return parse_result

    # noinspection PyMethodMayBeStatic
    def postparsing_precmd(self, statement):
        """This runs after parsing the command-line, but before anything else; even before adding cmd to history.

        NOTE: This runs before precmd() and prior to any potential output redirection or piping.

        If you wish to fatally fail this command and exit the application entirely, set stop = True.

        If you wish to just fail this command you can do so by raising an exception:

        - raise EmptyStatement - will silently fail and do nothing
        - raise <AnyOtherException> - will fail and print an error message

        :param statement: - the parsed command-line statement
        :return: (bool, statement) - (stop, statement) containing a potentially modified version of the statement
        """
        stop = False
        return stop, statement

    # noinspection PyMethodMayBeStatic
    def postparsing_postcmd(self, stop):
        """This runs after everything else, including after postcmd().

        It even runs when an empty line is entered.  Thus, if you need to do something like update the prompt due
        to notifications from a background thread, then this is the method you want to override to do it.

        :param stop: bool - True implies the entire application should exit.
        :return: bool - True implies the entire application should exit.
        """
        if not sys.platform.startswith('win'):
            # Fix those annoying problems that occur with terminal programs like "less" when you pipe to them
            if self.stdin.isatty():
                proc = subprocess.Popen(shlex.split('stty sane'))
                proc.communicate()
        return stop

    def parseline(self, line):
        """Parse the line into a command name and a string containing the arguments.

        NOTE: This is an override of a parent class method.  It is only used by other parent class methods.  But
        we do need to override it here so that the additional shortcuts present in cmd2 get properly expanded for
        purposes of tab completion.

        Used for command tab completion.  Returns a tuple containing (command, args, line).
        'command' and 'args' may be None if the line couldn't be parsed.

        :param line: str - line read by readline
        :return: (str, str, str) - tuple containing (command, args, line)
        """
        line = line.strip()

        if not line:
            # Deal with empty line or all whitespace line
            return None, None, line

        # Handle aliases
        for cur_alias in self.aliases:
            if line == cur_alias or line.startswith(cur_alias + ' '):
                line = line.replace(cur_alias, self.aliases[cur_alias], 1)
                break

        # Expand command shortcuts to the full command name
        for (shortcut, expansion) in self.shortcuts:
            if line.startswith(shortcut):
                # If the next character after the shortcut isn't a space, then insert one
                shortcut_len = len(shortcut)
                if len(line) == shortcut_len or line[shortcut_len] != ' ':
                    expansion += ' '

                # Expand the shortcut
                line = line.replace(shortcut, expansion, 1)
                break

        i, n = 0, len(line)

        # If we are allowing shell commands, then allow any character in the command
        if self.default_to_shell:
            while i < n and line[i] != ' ':
                i += 1

        # Otherwise only allow those in identchars
        else:
            while i < n and line[i] in self.identchars:
                i += 1

        command, arg = line[:i], line[i:].strip()

        return command, arg, line

    def onecmd_plus_hooks(self, line):
        """Top-level function called by cmdloop() to handle parsing a line and running the command and all of its hooks.

        :param line: str - line of text read from input
        :return: bool - True if cmdloop() should exit, False otherwise
        """
        stop = 0
        try:
            statement = self._complete_statement(line)
            (stop, statement) = self.postparsing_precmd(statement)
            if stop:
                return self.postparsing_postcmd(stop)

            try:
                if self.allow_redirection:
                    self._redirect_output(statement)
                timestart = datetime.datetime.now()
                statement = self.precmd(statement)
                stop = self.onecmd(statement)
                stop = self.postcmd(stop, statement)
                if self.timing:
                    self.pfeedback('Elapsed: %s' % str(datetime.datetime.now() - timestart))
            finally:
                if self.allow_redirection:
                    self._restore_output(statement)
        except EmptyStatement:
            pass
        except ValueError as ex:
            # If shlex.split failed on syntax, let user know whats going on
            self.perror("Invalid syntax: {}".format(ex), traceback_war=False)
        except Exception as ex:
            self.perror(ex, type(ex).__name__)
        finally:
            return self.postparsing_postcmd(stop)

    def runcmds_plus_hooks(self, cmds):
        """Convenience method to run multiple commands by onecmd_plus_hooks.

        This method adds the given cmds to the command queue and processes the
        queue until completion or an error causes it to abort. Scripts that are
        loaded will have their commands added to the queue. Scripts may even
        load other scripts recursively. This means, however, that you should not
        use this method if there is a running cmdloop or some other event-loop.
        This method is only intended to be used in "one-off" scenarios.

        NOTE: You may need this method even if you only have one command. If
        that command is a load, then you will need this command to fully process
        all the subsequent commands that are loaded from the script file. This
        is an improvement over onecmd_plus_hooks, which expects to be used
        inside of a command loop which does the processing of loaded commands.

        Example: cmd_obj.runcmds_plus_hooks(['load myscript.txt'])

        :param cmds: list - Command strings suitable for onecmd_plus_hooks.
        :return: bool - True implies the entire application should exit.

        """
        stop = False
        self.cmdqueue = list(cmds) + self.cmdqueue
        try:
            while self.cmdqueue and not stop:
                line = self.cmdqueue.pop(0)
                if self.echo and line != 'eos':
                    self.poutput('{}{}'.format(self.prompt, line))

                stop = self.onecmd_plus_hooks(line)
        finally:
            # Clear out the command queue and script directory stack, just in
            # case we hit an error and they were not completed.
            self.cmdqueue = []
            self._script_dir = []
            # NOTE: placing this return here inside the finally block will
            # swallow exceptions. This is consistent with what is done in
            # onecmd_plus_hooks and _cmdloop, although it may not be
            # necessary/desired here.
            return stop

    def _complete_statement(self, line):
        """Keep accepting lines of input until the command is complete."""
        if not line or (not pyparsing.Or(self.commentGrammars).setParseAction(lambda x: '').transformString(line)):
            raise EmptyStatement()
        statement = self.parser_manager.parsed(line)
        while statement.parsed.multilineCommand and (statement.parsed.terminator == ''):
            statement = '%s\n%s' % (statement.parsed.raw,
                                    self.pseudo_raw_input(self.continuation_prompt))
            statement = self.parser_manager.parsed(statement)
        if not statement.parsed.command:
            raise EmptyStatement()
        return statement

    def _redirect_output(self, statement):
        """Handles output redirection for >, >>, and |.

        :param statement: ParsedString - subclass of str which also contains pyparsing ParseResults instance
        """
        if statement.parsed.pipeTo:
            self.kept_state = Statekeeper(self, ('stdout',))

            # Create a pipe with read and write sides
            read_fd, write_fd = os.pipe()

            # Make sure that self.poutput() expects unicode strings in Python 3 and byte strings in Python 2
            write_mode = 'w'
            read_mode = 'r'
            if six.PY2:
                write_mode = 'wb'
                read_mode = 'rb'

            # Open each side of the pipe and set stdout accordingly
            # noinspection PyTypeChecker
            self.stdout = io.open(write_fd, write_mode)
            self.redirecting = True
            # noinspection PyTypeChecker
            subproc_stdin = io.open(read_fd, read_mode)

            # We want Popen to raise an exception if it fails to open the process.  Thus we don't set shell to True.
            try:
                self.pipe_proc = subprocess.Popen(shlex.split(statement.parsed.pipeTo), stdin=subproc_stdin)
            except Exception as ex:
                # Restore stdout to what it was and close the pipe
                self.stdout.close()
                subproc_stdin.close()
                self.pipe_proc = None
                self.kept_state.restore()
                self.kept_state = None
                self.redirecting = False

                # Re-raise the exception
                raise ex
        elif statement.parsed.output:
            if (not statement.parsed.outputTo) and (not can_clip):
                raise EnvironmentError('Cannot redirect to paste buffer; install ``xclip`` and re-run to enable')
            self.kept_state = Statekeeper(self, ('stdout',))
            self.kept_sys = Statekeeper(sys, ('stdout',))
            self.redirecting = True
            if statement.parsed.outputTo:
                mode = 'w'
                if statement.parsed.output == 2 * self.redirector:
                    mode = 'a'
                sys.stdout = self.stdout = open(os.path.expanduser(statement.parsed.outputTo), mode)
            else:
                sys.stdout = self.stdout = tempfile.TemporaryFile(mode="w+")
                if statement.parsed.output == '>>':
                    self.poutput(get_paste_buffer())

    def _restore_output(self, statement):
        """Handles restoring state after output redirection as well as the actual pipe operation if present.

        :param statement: ParsedString - subclass of str which also contains pyparsing ParseResults instance
        """
        # If we have redirected output to a file or the clipboard or piped it to a shell command, then restore state
        if self.kept_state is not None:
            # If we redirected output to the clipboard
            if statement.parsed.output and not statement.parsed.outputTo:
                self.stdout.seek(0)
                write_to_paste_buffer(self.stdout.read())

            try:
                # Close the file or pipe that stdout was redirected to
                self.stdout.close()
            except BROKEN_PIPE_ERROR:
                pass
            finally:
                # Restore self.stdout
                self.kept_state.restore()
                self.kept_state = None

            # If we were piping output to a shell command, then close the subprocess the shell command was running in
            if self.pipe_proc is not None:
                self.pipe_proc.communicate()
                self.pipe_proc = None

        # Restore sys.stdout if need be
        if self.kept_sys is not None:
            self.kept_sys.restore()
            self.kept_sys = None

        self.redirecting = False

    def _func_named(self, arg):
        """Gets the method name associated with a given command.

        :param arg: str - command to look up method name which implements it
        :return: str - method name which implements the given command
        """
        result = None
        target = 'do_' + arg
        if target in dir(self):
            result = target
        return result

    def onecmd(self, line):
        """ This executes the actual do_* method for a command.

        If the command provided doesn't exist, then it executes _default() instead.

        :param line: ParsedString - subclass of string including the pyparsing ParseResults
        :return: bool - a flag indicating whether the interpretation of commands should stop
        """
        statement = self.parser_manager.parsed(line)
        funcname = self._func_named(statement.parsed.command)
        if not funcname:
            return self.default(statement)

        # Since we have a valid command store it in the history
        if statement.parsed.command not in self.excludeFromHistory:
            self.history.append(statement.parsed.raw)

        try:
            func = getattr(self, funcname)
        except AttributeError:
            return self.default(statement)

        stop = func(statement)
        return stop

    def default(self, statement):
        """Executed when the command given isn't a recognized command implemented by a do_* method.

        :param statement: ParsedString - subclass of string including the pyparsing ParseResults
        :return:
        """
        arg = statement.full_parsed_statement()
        if self.default_to_shell:
            result = os.system(arg)
            # If os.system() succeeded, then don't print warning about unknown command
            if not result:
                return

        # Print out a message stating this is an unknown command
        self.poutput('*** Unknown syntax: {}\n'.format(arg))

    @staticmethod
    def _surround_ansi_escapes(prompt, start="\x01", end="\x02"):
        """Overcome bug in GNU Readline in relation to calculation of prompt length in presence of ANSI escape codes.

        :param prompt: str - original prompt
        :param start: str - start code to tell GNU Readline about beginning of invisible characters
        :param end: str - end code to tell GNU Readline about end of invisible characters
        :return: str - prompt safe to pass to GNU Readline
        """
        # Windows terminals don't use ANSI escape codes and Windows readline isn't based on GNU Readline
        if sys.platform == "win32":
            return prompt

        escaped = False
        result = ""

        for c in prompt:
            if c == "\x1b" and not escaped:
                result += start + c
                escaped = True
            elif c.isalpha() and escaped:
                result += c + end
                escaped = False
            else:
                result += c

        return result

    def pseudo_raw_input(self, prompt):
        """
        began life as a copy of cmd's cmdloop; like raw_input but

        - accounts for changed stdin, stdout
        - if input is a pipe (instead of a tty), look at self.echo
          to decide whether to print the prompt and the input
        """

        # Deal with the vagaries of readline and ANSI escape codes
        safe_prompt = self._surround_ansi_escapes(prompt)

        if self.use_rawinput:
            try:
                if sys.stdin.isatty():
                    line = sm.input(safe_prompt)
                else:
                    line = sm.input()
                    if self.echo:
                        sys.stdout.write('{}{}\n'.format(safe_prompt, line))
            except EOFError:
                line = 'eof'
        else:
            if self.stdin.isatty():
                # on a tty, print the prompt first, then read the line
                self.poutput(safe_prompt, end='')
                self.stdout.flush()
                line = self.stdin.readline()
                if len(line) == 0:
                    line = 'eof'
            else:
                # we are reading from a pipe, read the line to see if there is
                # anything there, if so, then decide whether to print the
                # prompt or not
                line = self.stdin.readline()
                if len(line):
                    # we read something, output the prompt and the something
                    if self.echo:
                        self.poutput('{}{}'.format(safe_prompt, line))
                else:
                    line = 'eof'
        return line.strip()

    def _cmdloop(self):
        """Repeatedly issue a prompt, accept input, parse an initial prefix
        off the received input, and dispatch to action methods, passing them
        the remainder of the line as argument.

        This serves the same role as cmd.cmdloop().

        :return: bool - True implies the entire application should exit.
        """
        # An almost perfect copy from Cmd; however, the pseudo_raw_input portion
        # has been split out so that it can be called separately
        if self.use_rawinput and self.completekey:
            try:
                self.old_completer = readline.get_completer()
                self.old_delims = readline.get_completer_delims()
                readline.set_completer(self.complete)

                # Use the same completer delimiters as Bash
                readline.set_completer_delims(" \t\n\"'@><=;|&(:")
                readline.parse_and_bind(self.completekey + ": complete")
            except NameError:
                pass
        stop = None
        try:
            while not stop:
                if self.cmdqueue:
                    # Run command out of cmdqueue if nonempty (populated by load command or commands at invocation)
                    line = self.cmdqueue.pop(0)

                    if self.echo and line != 'eos':
                        self.poutput('{}{}'.format(self.prompt, line))
                else:
                    # Otherwise, read a command from stdin
                    if not self.quit_on_sigint:
                        try:
                            line = self.pseudo_raw_input(self.prompt)
                        except KeyboardInterrupt:
                            self.poutput('^C')
                            line = ''
                    else:
                        line = self.pseudo_raw_input(self.prompt)

                # Run the command along with all associated pre and post hooks
                stop = self.onecmd_plus_hooks(line)
        finally:
            if self.use_rawinput and self.completekey:
                try:
                    readline.set_completer(self.old_completer)
                    readline.set_completer_delims(self.old_delims)
                except NameError:
                    pass

            # Need to set empty list this way because Python 2 doesn't support the clear() method on lists
            self.cmdqueue = []
            self._script_dir = []

            return stop

    @with_argument_list
    def do_alias(self, arglist):
        """Define or display aliases

Usage:  Usage: alias [<name> <value>]
    Where:
        name - name of the alias being added or edited
        value - what the alias will be resolved to
                this can contain spaces and does not need to be quoted

    Without arguments, `alias' prints a list of all aliases in a resuable form

    Example: alias ls !ls -lF
"""
        # If no args were given, then print a list of current aliases
        if len(arglist) == 0:
            for cur_alias in self.aliases:
                self.poutput("alias {} {}".format(cur_alias, self.aliases[cur_alias]))

        # The user is creating an alias
        elif len(arglist) >= 2:
            name = arglist[0]
            value = ' '.join(arglist[1:])

            # Make sure the alias does not match an existing command
            cmd_func = self._func_named(name)
            if cmd_func is not None:
                self.perror("Alias names cannot match an existing command: {!r}".format(name), traceback_war=False)
                return

            # Check for a valid name
            for cur_char in name:
                if cur_char not in self.identchars:
                    self.perror("Alias names can only contain the following characters: {}".format(self.identchars),
                                traceback_war=False)
                    return

            # Set the alias
            self.aliases[name] = value
            self.poutput("Alias created")

        else:
            self.do_help('alias')

    def complete_alias(self, text, line, begidx, endidx):
        """ Tab completion for alias """
        index_dict = \
            {
                1: self.aliases,
                2: self.get_command_names()
            }
        return index_based_complete(text, line, begidx, endidx, index_dict, path_complete)

    @with_argument_list
    def do_unalias(self, arglist):
        """Unsets aliases

Usage:  Usage: unalias [-a] name [name ...]
    Where:
        name - name of the alias being unset

    Options:
        -a     remove all alias definitions
"""
        if len(arglist) == 0:
            self.do_help('unalias')

        if '-a' in arglist:
            self.aliases.clear()
            self.poutput("All aliases cleared")

        else:
            # Get rid of duplicates
            arglist = list(set(arglist))

            for cur_arg in arglist:
                if cur_arg in self.aliases:
                    del self.aliases[cur_arg]
                    self.poutput("Alias {!r} cleared".format(cur_arg))
                else:
                    self.perror("Alias {!r} does not exist".format(cur_arg), traceback_war=False)

    def complete_unalias(self, text, line, begidx, endidx):
        """ Tab completion for unalias """
        return basic_complete(text, line, begidx, endidx, self.aliases)

    @with_argument_list
    def do_help(self, arglist):
        """List available commands with "help" or detailed help with "help cmd"."""
        if arglist:
            # Getting help for a specific command
            funcname = self._func_named(arglist[0])
            if funcname:
                # Check to see if this function was decorated with an argparse ArgumentParser
                func = getattr(self, funcname)
                if func.__dict__.get('has_parser', False):
                    # Function has an argparser, so get help based on all the arguments in case there are sub-commands
                    new_arglist = arglist[1:]
                    new_arglist.append('-h')

                    # Temporarily redirect all argparse output to both sys.stdout and sys.stderr to self.stdout
                    with redirect_stdout(self.stdout):
                        with redirect_stderr(self.stdout):
                            func(new_arglist)
                else:
                    # No special behavior needed, delegate to cmd base class do_help()
                    cmd.Cmd.do_help(self, funcname[3:])
        else:
            # Show a menu of what commands help can be gotten for
            self._help_menu()

    def _help_menu(self):
        """Show a list of commands which help can be displayed for.
        """
        # Get a list of all method names
        names = self.get_names()

        # Remove any command names which are explicitly excluded from the help menu
        for name in self.exclude_from_help:
            if name in names:
                names.remove(name)

        cmds_doc = []
        cmds_undoc = []
        help_dict = {}
        for name in names:
            if name[:5] == 'help_':
                help_dict[name[5:]] = 1
        names.sort()
        # There can be duplicates if routines overridden
        prevname = ''
        for name in names:
            if name[:3] == 'do_':
                if name == prevname:
                    continue
                prevname = name
                command = name[3:]
                if command in help_dict:
                    cmds_doc.append(command)
                    del help_dict[command]
                elif getattr(self, name).__doc__:
                    cmds_doc.append(command)
                else:
                    cmds_undoc.append(command)
        self.poutput("%s\n" % str(self.doc_leader))
        self.print_topics(self.doc_header, cmds_doc, 15, 80)
        self.print_topics(self.misc_header, list(help_dict.keys()), 15, 80)
        self.print_topics(self.undoc_header, cmds_undoc, 15, 80)

    def do_shortcuts(self, _):
        """Lists shortcuts (aliases) available."""
        result = "\n".join('%s: %s' % (sc[0], sc[1]) for sc in sorted(self.shortcuts))
        self.poutput("Shortcuts for other commands:\n{}\n".format(result))

    def do_eof(self, _):
        """Called when <Ctrl>-D is pressed."""
        # End of script should not exit app, but <Ctrl>-D should.
        print('')  # Required for clearing line when exiting submenu
        return self._STOP_AND_EXIT

    def do_quit(self, _):
        """Exits this application."""
        self._should_quit = True
        return self._STOP_AND_EXIT

    def select(self, opts, prompt='Your choice? '):
        """Presents a numbered menu to the user.  Modelled after
           the bash shell's SELECT.  Returns the item chosen.

           Argument ``opts`` can be:

             | a single string -> will be split into one-word options
             | a list of strings -> will be offered as options
             | a list of tuples -> interpreted as (value, text), so
                                   that the return value can differ from
                                   the text advertised to the user """
        local_opts = opts
        if isinstance(opts, string_types):
            local_opts = list(zip(opts.split(), opts.split()))
        fulloptions = []
        for opt in local_opts:
            if isinstance(opt, string_types):
                fulloptions.append((opt, opt))
            else:
                try:
                    fulloptions.append((opt[0], opt[1]))
                except IndexError:
                    fulloptions.append((opt[0], opt[0]))
        for (idx, (value, text)) in enumerate(fulloptions):
            self.poutput('  %2d. %s\n' % (idx + 1, text))
        while True:
            response = sm.input(prompt)
            hlen = readline.get_current_history_length()
            if hlen >= 1 and response != '':
                readline.remove_history_item(hlen - 1)
            try:
                response = int(response)
                result = fulloptions[response - 1][0]
                break
            except (ValueError, IndexError):
                self.poutput("{!r} isn't a valid choice. Pick a number between 1 and {}:\n".format(response,
                                                                                                   len(fulloptions)))
        return result

    def cmdenvironment(self):
        """Get a summary report of read-only settings which the user cannot modify at runtime.

        :return: str - summary report of read-only settings which the user cannot modify at runtime
        """
        read_only_settings = """
        Commands may be terminated with: {}
        Arguments at invocation allowed: {}
        Output redirection and pipes allowed: {}
        Parsing of @options commands:
            Shell lexer mode for command argument splitting: {}
            Strip Quotes after splitting arguments: {}
            Argument type: {}
        """.format(str(self.terminators), self.allow_cli_args, self.allow_redirection,
                   "POSIX" if POSIX_SHLEX else "non-POSIX",
                   "True" if STRIP_QUOTES_FOR_NON_POSIX and not POSIX_SHLEX else "False",
                   "List of argument strings" if USE_ARG_LIST else "string of space-separated arguments")
        return read_only_settings

    def show(self, args, parameter):
        param = ''
        if parameter:
            param = parameter.strip().lower()
        result = {}
        maxlen = 0
        for p in self.settable:
            if (not param) or p.startswith(param):
                result[p] = '%s: %s' % (p, str(getattr(self, p)))
                maxlen = max(maxlen, len(result[p]))
        if result:
            for p in sorted(result):
                if args.long:
                    self.poutput('{} # {}'.format(result[p].ljust(maxlen), self.settable[p]))
                else:
                    self.poutput(result[p])

            # If user has requested to see all settings, also show read-only settings
            if args.all:
                self.poutput('\nRead only settings:{}'.format(self.cmdenvironment()))
        else:
            raise LookupError("Parameter '%s' not supported (type 'show' for list of parameters)." % param)

    set_parser = argparse.ArgumentParser()
    set_parser.add_argument('-a', '--all', action='store_true', help='display read-only settings as well')
    set_parser.add_argument('-l', '--long', action='store_true', help='describe function of parameter')
    set_parser.add_argument('settable', nargs='*', help='[param_name] [value]')

    @with_argparser(set_parser)
    def do_set(self, args):
        """Sets a settable parameter or shows current settings of parameters.

        Accepts abbreviated parameter names so long as there is no ambiguity.
        Call without arguments for a list of settable parameters with their values.
        """
        try:
            param_name, val = args.settable
            val = val.strip()
            param_name = param_name.strip().lower()
            if param_name not in self.settable:
                hits = [p for p in self.settable if p.startswith(param_name)]
                if len(hits) == 1:
                    param_name = hits[0]
                else:
                    return self.show(args, param_name)
            current_val = getattr(self, param_name)
            if (val[0] == val[-1]) and val[0] in ("'", '"'):
                val = val[1:-1]
            else:
                val = cast(current_val, val)
            setattr(self, param_name, val)
            self.poutput('%s - was: %s\nnow: %s\n' % (param_name, current_val, val))
            if current_val != val:
                try:
                    onchange_hook = getattr(self, '_onchange_%s' % param_name)
                    onchange_hook(old=current_val, new=val)
                except AttributeError:
                    pass
        except (ValueError, AttributeError):
            param = ''
            if args.settable:
                param = args.settable[0]
            self.show(args, param)

    def do_shell(self, command):
        """Execute a command as if at the OS prompt.

    Usage:  shell <command> [arguments]"""

        try:
            tokens = shlex.split(command, posix=POSIX_SHLEX)
        except ValueError as err:
            self.perror(err, traceback_war=False)
            return

        for index, _ in enumerate(tokens):
            if len(tokens[index]) > 0:
                # Check if the token is quoted. Since shlex.split() passed, there isn't
                # an unclosed quote, so we only need to check the first character.
                first_char = tokens[index][0]
                if first_char in QUOTES:
                    tokens[index] = strip_quotes(tokens[index])

                tokens[index] = os.path.expandvars(tokens[index])
                tokens[index] = os.path.expanduser(tokens[index])

                # Restore the quotes
                if first_char in QUOTES:
                    tokens[index] = first_char + tokens[index] + first_char

        expanded_command = ' '.join(tokens)
        proc = subprocess.Popen(expanded_command, stdout=self.stdout, shell=True)
        proc.communicate()

    @staticmethod
    def _get_exes_in_path(starts_with):
        """
        Returns names of executables in a user's path
        :param starts_with: str - what the exes should start with. leave blank for all exes in path.
        :return: List[str] - a list of matching exe names
        """

        # Purposely don't match any executable containing wildcards
        wildcards = ['*', '?']
        for wildcard in wildcards:
            if wildcard in starts_with:
                return []

        # Get a list of every directory in the PATH environment variable and ignore symbolic links
        paths = [p for p in os.getenv('PATH').split(os.path.pathsep) if not os.path.islink(p)]

        # Use a set to store exe names since there can be duplicates
        exes = set()

        # Find every executable file in the user's path that matches the pattern
        for path in paths:
            full_path = os.path.join(path, starts_with)
            matches = [f for f in glob.glob(full_path + '*') if os.path.isfile(f) and os.access(f, os.X_OK)]

            for match in matches:
                exes.add(os.path.basename(match))

        # Sort the exes alphabetically
        results = list(exes)
        results.sort()
        return results

    def complete_shell(self, text, line, begidx, endidx):
        """Handles tab completion of executable commands and local file system paths for the shell command

        :param text: str - the string prefix we are attempting to match (all returned matches must begin with it)
        :param line: str - the current input line with leading whitespace removed
        :param begidx: int - the beginning index of the prefix text
        :param endidx: int - the ending index of the prefix text
        :return: List[str] - a list of possible tab completions
        """

        # The shell command is the token at index 1 in the command line
        shell_cmd_index = 1

        # Get all tokens through the one being completed
        tokens = tokens_for_completion(line, begidx, endidx)
        if len(tokens) == 0:
            return []

        # Get the index of the token being completed
        index = len(tokens) - 1

        if index < shell_cmd_index:
            return []

        # Complete the shell command
        elif index == shell_cmd_index:

            completion_token = tokens[index]

            # Don't tab complete anything if no shell command has been started
            if len(completion_token) == 0:
                return []

            # If there are no path characters in this token, it is OK to try shell command completion.
            if not (completion_token.startswith('~') or os.path.sep in completion_token):
                exes = self._get_exes_in_path(completion_token)

                # We will only keep where the text value starts for the tab completions
                starting_index = len(completion_token) - len(text)
                completions = [cur_exe[starting_index:] for cur_exe in exes]

                # Use the full name of the executables for the completions that are displayed
                display_matches = exes
                set_matches_to_display(display_matches)

                if completions:
                    return completions

            # If we have no results, try path completion to find the shell commands
            return path_complete(text, line, begidx, endidx, dir_exe_only=True)

        # We are past the shell command, so do path completion
        else:
            return path_complete(text, line, begidx, endidx)

    def cmd_with_subs_completer(self, text, line, begidx, endidx, base):
        """
        This is a function provided for convenience to those who want an easy way to add
        tab completion to functions that implement subcommands. By setting this as the
        completer of the base command function, the correct completer for the chosen subcommand
        will be called.

        The use of this function requires a particular naming scheme.
        Example:
            A command called print has 2 subcommands [names, addresses]
            The tab-completion functions for the subcommands must be called:
            names      -> complete_print_names
            addresses  -> complete_print_addresses

            To make sure these functions get called, set the tab-completer for the print function
            in a similar fashion to what follows where base is the name of the root command (print)

            complete_print = functools.partialmethod(cmd2.Cmd.cmd_with_subs_completer, base='print')

            When the subcommand's completer is called, this function will have stripped off all content from the
            beginning of he command line before the subcommand, meaning the line parameter always starts with the
            subcommand name and the index parameters reflect this change.

            For instance, the command "print names -d 2" becomes "names -d 2"
            begidx and endidx are incremented accordingly

        :param text: str - the string prefix we are attempting to match (all returned matches must begin with it)
        :param line: str - the current input line with leading whitespace removed
        :param begidx: int - the beginning index of the prefix text
        :param endidx: int - the ending index of the prefix text
        :param base: str - the name of the base command that owns the subcommands
        :return: List[str] - a list of possible tab completions
        """

        # The subcommand is the token at index 1 in the command line
        subcmd_index = 1

        # Get all tokens through the one being completed
        tokens = tokens_for_completion(line, begidx, endidx)
        if len(tokens) == 0:
            return []

        completions = []

        # Get the index of the token being completed
        index = len(tokens) - 1

        # If the token being completed is past the subcommand name, then do subcommand specific tab-completion
        if index > subcmd_index:

            # Get the subcommand name
            subcommand = tokens[subcmd_index]

            # Find the offset into line where the subcommand name begins
            subcmd_start = 0
            for cur_index in range(0, subcmd_index + 1):
                cur_token = tokens[cur_index]
                subcmd_start = line.find(cur_token, subcmd_start)

                if cur_index != subcmd_index:
                    subcmd_start += len(cur_token)

            # Strip off everything before subcommand name
            orig_line = line
            line = line[subcmd_start:]

            # Update the indexes
            diff = len(orig_line) - len(line)
            begidx -= diff
            endidx -= diff

            # Call the subcommand specific completer
            completer = 'complete_{}_{}'.format(base, subcommand)
            try:
                compfunc = getattr(self, completer)
                completions = compfunc(text, line, begidx, endidx)
            except AttributeError:
                pass

        return completions

    # noinspection PyBroadException
    def do_py(self, arg):
        """
        py <command>: Executes a Python command.
        py: Enters interactive Python mode.
        End with ``Ctrl-D`` (Unix) / ``Ctrl-Z`` (Windows), ``quit()``, '`exit()``.
        Non-python commands can be issued with ``cmd("your command")``.
        Run python code from external script files with ``run("script.py")``
        """
        if self._in_py:
            self.perror("Recursively entering interactive Python consoles is not allowed.", traceback_war=False)
            return
        self._in_py = True

        try:
            self.pystate['self'] = self
            arg = arg.strip()

            # Support the run command even if called prior to invoking an interactive interpreter
            def run(filename):
                """Run a Python script file in the interactive console.

                :param filename: str - filename of *.py script file to run
                """
                try:
                    with open(filename) as f:
                        interp.runcode(f.read())
                except IOError as e:
                    self.perror(e)

            def onecmd_plus_hooks(cmd_plus_args):
                """Run a cmd2.Cmd command from a Python script or the interactive Python console.

                :param cmd_plus_args: str - command line including command and arguments to run
                :return: bool - True if cmdloop() should exit once leaving the interactive Python console
                """
                return self.onecmd_plus_hooks(cmd_plus_args + '\n')

            self.pystate['run'] = run
            self.pystate['cmd'] = onecmd_plus_hooks

            localvars = (self.locals_in_py and self.pystate) or {}
            interp = InteractiveConsole(locals=localvars)
            interp.runcode('import sys, os;sys.path.insert(0, os.getcwd())')

            if arg:
                interp.runcode(arg)
            else:
                # noinspection PyShadowingBuiltins
                def quit():
                    """Function callable from the interactive Python console to exit that environment"""
                    raise EmbeddedConsoleExit

                self.pystate['quit'] = quit
                self.pystate['exit'] = quit

                keepstate = None
                try:
                    cprt = 'Type "help", "copyright", "credits" or "license" for more information.'
                    keepstate = Statekeeper(sys, ('stdin', 'stdout'))
                    sys.stdout = self.stdout
                    sys.stdin = self.stdin
                    interp.interact(banner="Python %s on %s\n%s\n(%s)\n%s" %
                                           (sys.version, sys.platform, cprt, self.__class__.__name__,
                                            self.do_py.__doc__))
                except EmbeddedConsoleExit:
                    pass
                if keepstate is not None:
                    keepstate.restore()
        except Exception:
            pass
        finally:
            self._in_py = False
        return self._should_quit

    @with_argument_list
    def do_pyscript(self, arglist):
        """\nRuns a python script file inside the console

    Usage: pyscript <script_path> [script_arguments]

Console commands can be executed inside this script with cmd("your command")
However, you cannot run nested "py" or "pyscript" commands from within this script
Paths or arguments that contain spaces must be enclosed in quotes
"""
        if not arglist:
            self.perror("pyscript command requires at least 1 argument ...", traceback_war=False)
            self.do_help('pyscript')
            return

        # Get the absolute path of the script
        script_path = os.path.expanduser(arglist[0])

        # Save current command line arguments
        orig_args = sys.argv

        # Overwrite sys.argv to allow the script to take command line arguments
        sys.argv = [script_path]
        sys.argv.extend(arglist[1:])

        # Run the script - use repr formatting to escape things which need to be escaped to prevent issues on Windows
        self.do_py("run({!r})".format(script_path))

        # Restore command line arguments to original state
        sys.argv = orig_args

    # Enable tab-completion for pyscript command
    @staticmethod
    def complete_pyscript(text, line, begidx, endidx):
        index_dict = {1: path_complete}
        return index_based_complete(text, line, begidx, endidx, index_dict)

    # Only include the do_ipy() method if IPython is available on the system
    if ipython_available:
        # noinspection PyMethodMayBeStatic,PyUnusedLocal
        def do_ipy(self, arg):
            """Enters an interactive IPython shell.

            Run python code from external files with ``run filename.py``
            End with ``Ctrl-D`` (Unix) / ``Ctrl-Z`` (Windows), ``quit()``, '`exit()``.
            """
            banner = 'Entering an embedded IPython shell type quit() or <Ctrl>-d to exit ...'
            exit_msg = 'Leaving IPython, back to {}'.format(sys.argv[0])
            embed(banner1=banner, exit_msg=exit_msg)

    history_parser = argparse.ArgumentParser(formatter_class=argparse.RawTextHelpFormatter)
    history_parser_group = history_parser.add_mutually_exclusive_group()
    history_parser_group.add_argument('-r', '--run', action='store_true', help='run selected history items')
    history_parser_group.add_argument('-e', '--edit', action='store_true',
                                      help='edit and then run selected history items')
    history_parser_group.add_argument('-s', '--script', action='store_true', help='script format; no separation lines')
    history_parser_group.add_argument('-o', '--output-file', metavar='FILE', help='output commands to a script file')
    history_parser_group.add_argument('-t', '--transcript', help='output commands and results to a transcript file')
    _history_arg_help = """empty               all history items
a                   one history item by number
a..b, a:b, a:, ..b  items by indices (inclusive)
[string]            items containing string
/regex/             items matching regular expression"""
    history_parser.add_argument('arg', nargs='?', help=_history_arg_help)

    @with_argparser(history_parser)
    def do_history(self, args):
        """View, run, edit, and save previously entered commands."""
        # If an argument was supplied, then retrieve partial contents of the history
        cowardly_refuse_to_run = False
        if args.arg:
            # If a character indicating a slice is present, retrieve
            # a slice of the history
            arg = args.arg
            if '..' in arg or ':' in arg:
                try:
                    # Get a slice of history
                    history = self.history.span(arg)
                except IndexError:
                    history = self.history.get(arg)
            else:
                # Get item(s) from history by index or string search
                history = self.history.get(arg)
        else:
            # If no arg given, then retrieve the entire history
            cowardly_refuse_to_run = True
            # Get a copy of the history so it doesn't get mutated while we are using it
            history = self.history[:]

        if args.run:
            if cowardly_refuse_to_run:
                self.perror("Cowardly refusing to run all previously entered commands.", traceback_war=False)
                self.perror("If this is what you want to do, specify '1:' as the range of history.",
                            traceback_war=False)
            else:
                for runme in history:
                    self.pfeedback(runme)
                    if runme:
                        self.onecmd_plus_hooks(runme)
        elif args.edit:
            fd, fname = tempfile.mkstemp(suffix='.txt', text=True)
            with os.fdopen(fd, 'w') as fobj:
                for command in history:
                    fobj.write('{}\n'.format(command))
            try:
                os.system('"{}" "{}"'.format(self.editor, fname))
                self.do_load(fname)
            except Exception:
                raise
            finally:
                os.remove(fname)
        elif args.output_file:
            try:
                with open(os.path.expanduser(args.output_file), 'w') as fobj:
                    for command in history:
                        fobj.write('{}\n'.format(command))
                plural = 's' if len(history) > 1 else ''
                self.pfeedback('{} command{} saved to {}'.format(len(history), plural, args.output_file))
            except Exception as e:
                self.perror('Saving {!r} - {}'.format(args.output_file, e), traceback_war=False)
        elif args.transcript:
            # Make sure echo is on so commands print to standard out
            saved_echo = self.echo
            self.echo = True

            # Redirect stdout to the transcript file
            saved_self_stdout = self.stdout
            self.stdout = open(args.transcript, 'w')

            # Run all of the commands in the history with output redirected to transcript and echo on
            self.runcmds_plus_hooks(history)

            # Restore stdout to its original state
            self.stdout.close()
            self.stdout = saved_self_stdout

            # Set echo back to its original state
            self.echo = saved_echo

            # Post-process the file to escape un-escaped "/" regex escapes
            with open(args.transcript, 'r') as fin:
                data = fin.read()
            post_processed_data = data.replace('/', '\/')
            with open(args.transcript, 'w') as fout:
                fout.write(post_processed_data)

            plural = 's' if len(history) > 1 else ''
            self.pfeedback('{} command{} and outputs saved to transcript file {!r}'.format(len(history), plural,
                                                                                           args.transcript))
        else:
            # Display the history items retrieved
            for hi in history:
                if args.script:
                    self.poutput(hi)
                else:
                    self.poutput(hi.pr())

    @with_argument_list
    def do_edit(self, arglist):
        """Edit a file in a text editor.

Usage:  edit [file_path]
    Where:
        * file_path - path to a file to open in editor

The editor used is determined by the ``editor`` settable parameter.
"set editor (program-name)" to change or set the EDITOR environment variable.
"""
        if not self.editor:
            raise EnvironmentError("Please use 'set editor' to specify your text editing program of choice.")
        filename = arglist[0] if arglist else ''
        if filename:
            os.system('"{}" "{}"'.format(self.editor, filename))
        else:
            os.system('"{}"'.format(self.editor))

    # Enable tab-completion for edit command
    @staticmethod
    def complete_edit(text, line, begidx, endidx):
        index_dict = {1: path_complete}
        return index_based_complete(text, line, begidx, endidx, index_dict)

    @property
    def _current_script_dir(self):
        """Accessor to get the current script directory from the _script_dir LIFO queue."""
        if self._script_dir:
            return self._script_dir[-1]
        else:
            return None

    @with_argument_list
    def do__relative_load(self, arglist):
        """Runs commands in script file that is encoded as either ASCII or UTF-8 text.

    Usage:  _relative_load <file_path>

    optional argument:
    file_path   a file path pointing to a script

Script should contain one command per line, just like command would be typed in console.

If this is called from within an already-running script, the filename will be interpreted
relative to the already-running script's directory.

NOTE: This command is intended to only be used within text file scripts.
        """
        # If arg is None or arg is an empty string this is an error
        if not arglist:
            self.perror('_relative_load command requires a file path:', traceback_war=False)
            return

        file_path = arglist[0].strip()
        # NOTE: Relative path is an absolute path, it is just relative to the current script directory
        relative_path = os.path.join(self._current_script_dir or '', file_path)
        self.do_load(relative_path)

    def do_eos(self, _):
        """Handles cleanup when a script has finished executing."""
        if self._script_dir:
            self._script_dir.pop()

    @with_argument_list
    def do_load(self, arglist):
        """Runs commands in script file that is encoded as either ASCII or UTF-8 text.

    Usage:  load <file_path>

    * file_path - a file path pointing to a script

Script should contain one command per line, just like command would be typed in console.
        """
        # If arg is None or arg is an empty string this is an error
        if not arglist:
            self.perror('load command requires a file path:', traceback_war=False)
            return

        file_path = arglist[0].strip()
        expanded_path = os.path.abspath(os.path.expanduser(file_path))

        # Make sure expanded_path points to a file
        if not os.path.isfile(expanded_path):
            self.perror('{} does not exist or is not a file'.format(expanded_path), traceback_war=False)
            return

        # Make sure the file is not empty
        if os.path.getsize(expanded_path) == 0:
            self.perror('{} is empty'.format(expanded_path), traceback_war=False)
            return

        # Make sure the file is ASCII or UTF-8 encoded text
        if not self.is_text_file(expanded_path):
            self.perror('{} is not an ASCII or UTF-8 encoded text file'.format(expanded_path), traceback_war=False)
            return

        try:
            # Read all lines of the script and insert into the head of the
            # command queue. Add an "end of script (eos)" command to cleanup the
            # self._script_dir list when done. Specify file encoding in Python
            # 3, but Python 2 doesn't allow that argument to open().
            kwargs = {'encoding': 'utf-8'} if six.PY3 else {}
            with open(expanded_path, **kwargs) as target:
                self.cmdqueue = target.read().splitlines() + ['eos'] + self.cmdqueue
        except IOError as e:
            self.perror('Problem accessing script from {}:\n{}'.format(expanded_path, e))
            return

        self._script_dir.append(os.path.dirname(expanded_path))

    # Enable tab-completion for load command
    @staticmethod
    def complete_load(text, line, begidx, endidx):
        index_dict = {1: path_complete}
        return index_based_complete(text, line, begidx, endidx, index_dict)

    @staticmethod
    def is_text_file(file_path):
        """
        Returns if a file contains only ASCII or UTF-8 encoded text
        :param file_path: path to the file being checked
        """
        expanded_path = os.path.abspath(os.path.expanduser(file_path.strip()))
        valid_text_file = False

        # Check if the file is ASCII
        try:
            with codecs.open(expanded_path, encoding='ascii', errors='strict') as f:
                # Make sure the file has at least one line of text
                # noinspection PyUnusedLocal
                if sum(1 for line in f) > 0:
                    valid_text_file = True
        except IOError:
            pass
        except UnicodeDecodeError:
            # The file is not ASCII. Check if it is UTF-8.
            try:
                with codecs.open(expanded_path, encoding='utf-8', errors='strict') as f:
                    # Make sure the file has at least one line of text
                    # noinspection PyUnusedLocal
                    if sum(1 for line in f) > 0:
                        valid_text_file = True
            except IOError:
                pass
            except UnicodeDecodeError:
                # Not UTF-8
                pass

        return valid_text_file

    def run_transcript_tests(self, callargs):
        """Runs transcript tests for provided file(s).

        This is called when either -t is provided on the command line or the transcript_files argument is provided
        during construction of the cmd2.Cmd instance.

        :param callargs: List[str] - list of transcript test file names
        """
        class TestMyAppCase(Cmd2TestCase):
            cmdapp = self

        self.__class__.testfiles = callargs
        sys.argv = [sys.argv[0]]  # the --test argument upsets unittest.main()
        testcase = TestMyAppCase()
        runner = unittest.TextTestRunner()
        runner.run(testcase)

    def cmdloop(self, intro=None):
        """This is an outer wrapper around _cmdloop() which deals with extra features provided by cmd2.

        _cmdloop() provides the main loop equivalent to cmd.cmdloop().  This is a wrapper around that which deals with
        the following extra features provided by cmd2:
        - commands at invocation
        - transcript testing
        - intro banner

        :param intro: str - if provided this overrides self.intro and serves as the intro banner printed once at start
        """
        if self.allow_cli_args:
            parser = optparse.OptionParser()
            parser.add_option('-t', '--test', dest='test',
                              action="store_true",
                              help='Test against transcript(s) in FILE (wildcards OK)')
            (callopts, callargs) = parser.parse_args()

            # If transcript testing was called for, use other arguments as transcript files
            if callopts.test:
                self._transcript_files = callargs

            # If commands were supplied at invocation, then add them to the command queue
            if callargs:
                self.cmdqueue.extend(callargs)

        # Always run the preloop first
        self.preloop()

        # If transcript-based regression testing was requested, then do that instead of the main loop
        if self._transcript_files is not None:
            self.run_transcript_tests(self._transcript_files)
        else:
            # If an intro was supplied in the method call, allow it to override the default
            if intro is not None:
                self.intro = intro

            # Print the intro, if there is one, right after the preloop
            if self.intro is not None:
                self.poutput(str(self.intro) + "\n")

            # And then call _cmdloop() to enter the main loop
            self._cmdloop()

        # Run the postloop() no matter what
        self.postloop()


# noinspection PyPep8Naming
class ParserManager:
    """
    Class which encapsulates all of the pyparsing parser functionality for cmd2 in a single location.
    """
    def __init__(self, redirector, terminators, multilineCommands, legalChars, commentGrammars, commentInProgress,
                 blankLinesAllowed, prefixParser, preparse, postparse, aliases, shortcuts):
        """Creates and uses parsers for user input according to app's parameters."""

        self.commentGrammars = commentGrammars
        self.preparse = preparse
        self.postparse = postparse
        self.aliases = aliases
        self.shortcuts = shortcuts

        self.main_parser = self._build_main_parser(redirector=redirector, terminators=terminators,
                                                   multilineCommands=multilineCommands, legalChars=legalChars,
                                                   commentInProgress=commentInProgress,
                                                   blankLinesAllowed=blankLinesAllowed, prefixParser=prefixParser)
        self.input_source_parser = self._build_input_source_parser(legalChars=legalChars,
                                                                   commentInProgress=commentInProgress)

    def _build_main_parser(self, redirector, terminators, multilineCommands, legalChars, commentInProgress,
                           blankLinesAllowed, prefixParser):
        """Builds a PyParsing parser for interpreting user commands."""

        # Build several parsing components that are eventually compiled into overall parser
        output_destination_parser = (pyparsing.Literal(redirector * 2) |
                                     (pyparsing.WordStart() + redirector) |
                                     pyparsing.Regex('[^=]' + redirector))('output')

        terminator_parser = pyparsing.Or(
            [(hasattr(t, 'parseString') and t) or pyparsing.Literal(t) for t in terminators])('terminator')
        string_end = pyparsing.stringEnd ^ '\nEOF'
        multilineCommand = pyparsing.Or(
            [pyparsing.Keyword(c, caseless=False) for c in multilineCommands])('multilineCommand')
        oneline_command = (~multilineCommand + pyparsing.Word(legalChars))('command')
        pipe = pyparsing.Keyword('|', identChars='|')
        do_not_parse = self.commentGrammars | commentInProgress | pyparsing.quotedString
        after_elements = \
            pyparsing.Optional(pipe + pyparsing.SkipTo(output_destination_parser ^ string_end,
                                                       ignore=do_not_parse)('pipeTo')) + \
            pyparsing.Optional(output_destination_parser +
                               pyparsing.SkipTo(string_end,
                                                ignore=do_not_parse).setParseAction(lambda x: x[0].strip())('outputTo'))

        multilineCommand.setParseAction(lambda x: x[0])
        oneline_command.setParseAction(lambda x: x[0])

        if blankLinesAllowed:
            blankLineTerminationParser = pyparsing.NoMatch
        else:
            blankLineTerminator = (pyparsing.lineEnd + pyparsing.lineEnd)('terminator')
            blankLineTerminator.setResultsName('terminator')
            blankLineTerminationParser = ((multilineCommand ^ oneline_command) +
                                          pyparsing.SkipTo(blankLineTerminator, ignore=do_not_parse).setParseAction(
                                                   lambda x: x[0].strip())('args') + blankLineTerminator)('statement')

        multilineParser = (((multilineCommand ^ oneline_command) +
                            pyparsing.SkipTo(terminator_parser,
                                             ignore=do_not_parse).setParseAction(lambda x: x[0].strip())('args') +
                            terminator_parser)('statement') +
                           pyparsing.SkipTo(output_destination_parser ^ pipe ^ string_end,
                                            ignore=do_not_parse).setParseAction(lambda x: x[0].strip())('suffix') +
                           after_elements)
        multilineParser.ignore(commentInProgress)

        singleLineParser = ((oneline_command +
                             pyparsing.SkipTo(terminator_parser ^ string_end ^ pipe ^ output_destination_parser,
                                              ignore=do_not_parse).setParseAction(
                                 lambda x: x[0].strip())('args'))('statement') +
                            pyparsing.Optional(terminator_parser) + after_elements)

        blankLineTerminationParser = blankLineTerminationParser.setResultsName('statement')

        parser = prefixParser + (
            string_end |
            multilineParser |
            singleLineParser |
            blankLineTerminationParser |
            multilineCommand + pyparsing.SkipTo(string_end, ignore=do_not_parse)
        )
        parser.ignore(self.commentGrammars)
        return parser

    @staticmethod
    def _build_input_source_parser(legalChars, commentInProgress):
        """Builds a PyParsing parser for alternate user input sources (from file, pipe, etc.)"""

        input_mark = pyparsing.Literal('<')
        input_mark.setParseAction(lambda x: '')
        file_name = pyparsing.Word(legalChars + '/\\')
        input_from = file_name('inputFrom')
        input_from.setParseAction(replace_with_file_contents)
        # a not-entirely-satisfactory way of distinguishing < as in "import from" from <
        # as in "lesser than"
        inputParser = input_mark + pyparsing.Optional(input_from) + pyparsing.Optional('>') + \
            pyparsing.Optional(file_name) + (pyparsing.stringEnd | '|')
        inputParser.ignore(commentInProgress)
        return inputParser

    def parsed(self, raw):
        """ This function is where the actual parsing of each line occurs.

        :param raw: str - the line of text as it was entered
        :return: ParsedString - custom subclass of str with extra attributes
        """
        if isinstance(raw, ParsedString):
            p = raw
        else:
            # preparse is an overridable hook; default makes no changes
            s = self.preparse(raw)
            s = self.input_source_parser.transformString(s.lstrip())
            s = self.commentGrammars.transformString(s)

            # Handle aliases
            for cur_alias in self.aliases:
                if s == cur_alias or s.startswith(cur_alias + ' '):
                    s = s.replace(cur_alias, self.aliases[cur_alias], 1)
                    break

            for (shortcut, expansion) in self.shortcuts:
                if s.startswith(shortcut):
                    s = s.replace(shortcut, expansion + ' ', 1)
                    break
            try:
                result = self.main_parser.parseString(s)
            except pyparsing.ParseException:
                # If we have a parsing failure, treat it is an empty command and move to next prompt
                result = self.main_parser.parseString('')
            result['raw'] = raw
            result['command'] = result.multilineCommand or result.command
            result = self.postparse(result)
            p = ParsedString(result.args)
            p.parsed = result
            p.parser = self.parsed
        return p


class HistoryItem(str):
    """Class used to represent an item in the History list.

    Thin wrapper around str class which adds a custom format for printing. It
    also keeps track of its index in the list as well as a lowercase
    representation of itself for convenience/efficiency.

    """
    listformat = '-------------------------[{}]\n{}\n'

    # noinspection PyUnusedLocal
    def __init__(self, instr):
        str.__init__(self)
        self.lowercase = self.lower()
        self.idx = None

    def pr(self):
        """Represent a HistoryItem in a pretty fashion suitable for printing.

        :return: str - pretty print string version of a HistoryItem
        """
        return self.listformat.format(self.idx, str(self).rstrip())


class History(list):
    """ A list of HistoryItems that knows how to respond to user requests. """

    # noinspection PyMethodMayBeStatic
    def _zero_based_index(self, onebased):
        result = onebased
        if result > 0:
            result -= 1
        return result

    def _to_index(self, raw):
        if raw:
            result = self._zero_based_index(int(raw))
        else:
            result = None
        return result

    spanpattern = re.compile(r'^\s*(?P<start>-?\d+)?\s*(?P<separator>:|(\.{2,}))?\s*(?P<end>-?\d+)?\s*$')

    def span(self, raw):
        """Parses the input string search for a span pattern and if if found, returns a slice from the History list.

        :param raw: str - string potentially containing a span of the forms a..b, a:b, a:, ..b
        :return: List[HistoryItem] - slice from the History list
        """
        if raw.lower() in ('*', '-', 'all'):
            raw = ':'
        results = self.spanpattern.search(raw)
        if not results:
            raise IndexError
        if not results.group('separator'):
            return [self[self._to_index(results.group('start'))]]
        start = self._to_index(results.group('start')) or 0  # Ensure start is not None
        end = self._to_index(results.group('end'))
        reverse = False
        if end is not None:
            if end < start:
                (start, end) = (end, start)
                reverse = True
            end += 1
        result = self[start:end]
        if reverse:
            result.reverse()
        return result

    rangePattern = re.compile(r'^\s*(?P<start>[\d]+)?\s*-\s*(?P<end>[\d]+)?\s*$')

    def append(self, new):
        """Append a HistoryItem to end of the History list

        :param new: str - command line to convert to HistoryItem and add to the end of the History list
        """
        new = HistoryItem(new)
        list.append(self, new)
        new.idx = len(self)

    def get(self, getme=None):
        """Get an item or items from the History list using 1-based indexing.

        :param getme: int or str - item(s) to get - either an integer index or string to search for
        :return: List[str] - list of HistoryItems matching the retrieval criteria
        """
        if not getme:
            return self
        try:
            getme = int(getme)
            if getme < 0:
                return self[:(-1 * getme)]
            else:
                return [self[getme - 1]]
        except IndexError:
            return []
        except ValueError:
            range_result = self.rangePattern.search(getme)
            if range_result:
                start = range_result.group('start') or None
                end = range_result.group('start') or None
                if start:
                    start = int(start) - 1
                if end:
                    end = int(end)
                return self[start:end]

            # noinspection PyUnresolvedReferences
            getme = getme.strip()

            if getme.startswith(r'/') and getme.endswith(r'/'):
                finder = re.compile(getme[1:-1], re.DOTALL | re.MULTILINE | re.IGNORECASE)

                def isin(hi):
                    """Listcomp filter function for doing a regular expression search of History.

                    :param hi: HistoryItem
                    :return: bool - True if search matches
                    """
                    return finder.search(hi)
            else:
                def isin(hi):
                    """Listcomp filter function for doing a case-insensitive string search of History.

                    :param hi: HistoryItem
                    :return: bool - True if search matches
                    """
                    return getme.lower() in hi.lowercase
            return [itm for itm in self if isin(itm)]


def cast(current, new):
    """Tries to force a new value into the same type as the current when trying to set the value for a parameter.

    :param current: current value for the parameter, type varies
    :param new: str - new value
    :return: new value with same type as current, or the current value if there was an error casting
    """
    typ = type(current)
    if typ == bool:
        try:
            return bool(int(new))
        except (ValueError, TypeError):
            pass
        try:
            new = new.lower()
        except AttributeError:
            pass
        if (new == 'on') or (new[0] in ('y', 't')):
            return True
        if (new == 'off') or (new[0] in ('n', 'f')):
            return False
    else:
        try:
            return typ(new)
        except (ValueError, TypeError):
            pass
    print("Problem setting parameter (now %s) to %s; incorrect type?" % (current, new))
    return current


class Statekeeper(object):
    """Class used to save and restore state during load and py commands as well as when redirecting output or pipes."""
    def __init__(self, obj, attribs):
        """Use the instance attributes as a generic key-value store to copy instance attributes from outer object.

        :param obj: instance of cmd2.Cmd derived class (your application instance)
        :param attribs: Tuple[str] - tuple of strings listing attributes of obj to save a copy of
        """
        self.obj = obj
        self.attribs = attribs
        if self.obj:
            self._save()

    def _save(self):
        """Create copies of attributes from self.obj inside this Statekeeper instance."""
        for attrib in self.attribs:
            setattr(self, attrib, getattr(self.obj, attrib))

    def restore(self):
        """Overwrite attributes in self.obj with the saved values stored in this Statekeeper instance."""
        if self.obj:
            for attrib in self.attribs:
                setattr(self.obj, attrib, getattr(self, attrib))


class OutputTrap(object):
    """Instantiate an OutputTrap to divert/capture ALL stdout output.  For use in transcript testing."""

    def __init__(self):
        self.contents = ''

    def write(self, txt):
        """Add text to the internal contents.

        :param txt: str
        """
        self.contents += txt

    def read(self):
        """Read from the internal contents and then clear them out.

        :return: str - text from the internal contents
        """
        result = self.contents
        self.contents = ''
        return result


class Cmd2TestCase(unittest.TestCase):
    """Subclass this, setting CmdApp, to make a unittest.TestCase class
       that will execute the commands in a transcript file and expect the results shown.
       See example.py"""
    cmdapp = None

    def fetchTranscripts(self):
        self.transcripts = {}
        for fileset in self.cmdapp.testfiles:
            for fname in glob.glob(fileset):
                tfile = open(fname)
                self.transcripts[fname] = iter(tfile.readlines())
                tfile.close()
        if not len(self.transcripts):
            raise Exception("No test files found - nothing to test.")

    def setUp(self):
        if self.cmdapp:
            self.fetchTranscripts()

            # Trap stdout
            self._orig_stdout = self.cmdapp.stdout
            self.cmdapp.stdout = OutputTrap()

    def runTest(self):  # was testall
        if self.cmdapp:
            its = sorted(self.transcripts.items())
            for (fname, transcript) in its:
                self._test_transcript(fname, transcript)

    def _test_transcript(self, fname, transcript):
        line_num = 0
        finished = False
        line = strip_ansi(next(transcript))
        line_num += 1
        while not finished:
            # Scroll forward to where actual commands begin
            while not line.startswith(self.cmdapp.visible_prompt):
                try:
                    line = strip_ansi(next(transcript))
                except StopIteration:
                    finished = True
                    break
                line_num += 1
            command = [line[len(self.cmdapp.visible_prompt):]]
            line = next(transcript)
            # Read the entirety of a multi-line command
            while line.startswith(self.cmdapp.continuation_prompt):
                command.append(line[len(self.cmdapp.continuation_prompt):])
                try:
                    line = next(transcript)
                except StopIteration:
                    raise (StopIteration,
                           'Transcript broke off while reading command beginning at line {} with\n{}'.format(line_num,
                                                                                                             command[0])
                           )
                line_num += 1
            command = ''.join(command)
            # Send the command into the application and capture the resulting output
            # TODO: Should we get the return value and act if stop == True?
            self.cmdapp.onecmd_plus_hooks(command)
            result = self.cmdapp.stdout.read()
            # Read the expected result from transcript
            if strip_ansi(line).startswith(self.cmdapp.visible_prompt):
                message = '\nFile {}, line {}\nCommand was:\n{}\nExpected: (nothing)\nGot:\n{}\n'.format(
                          fname, line_num, command, result)
                self.assert_(not (result.strip()), message)
                continue
            expected = []
            while not strip_ansi(line).startswith(self.cmdapp.visible_prompt):
                expected.append(line)
                try:
                    line = next(transcript)
                except StopIteration:
                    finished = True
                    break
                line_num += 1
            expected = ''.join(expected)

            # transform the expected text into a valid regular expression
            expected = self._transform_transcript_expected(expected)
            message = '\nFile {}, line {}\nCommand was:\n{}\nExpected:\n{}\nGot:\n{}\n'.format(
                      fname, line_num, command, expected, result)
            self.assertTrue(re.match(expected, result, re.MULTILINE | re.DOTALL), message)

    def _transform_transcript_expected(self, s):
        """parse the string with slashed regexes into a valid regex

        Given a string like:

            Match a 10 digit phone number: /\d{3}-\d{3}-\d{4}/

        Turn it into a valid regular expression which matches the literal text
        of the string and the regular expression. We have to remove the slashes
        because they differentiate between plain text and a regular expression.
        Unless the slashes are escaped, in which case they are interpreted as
        plain text, or there is only one slash, which is treated as plain text
        also.

        Check the tests in tests/test_transcript.py to see all the edge
        cases.
        """
        regex = ''
        start = 0

        while True:
            (regex, first_slash_pos, start) = self._escaped_find(regex, s, start, False)
            if first_slash_pos == -1:
                # no more slashes, add the rest of the string and bail
                regex += re.escape(s[start:])
                break
            else:
                # there is a slash, add everything we have found so far
                # add stuff before the first slash as plain text
                regex += re.escape(s[start:first_slash_pos])
                start = first_slash_pos+1
                # and go find the next one
                (regex, second_slash_pos, start) = self._escaped_find(regex, s, start, True)
                if second_slash_pos > 0:
                    # add everything between the slashes (but not the slashes)
                    # as a regular expression
                    regex += s[start:second_slash_pos]
                    # and change where we start looking for slashed on the
                    # turn through the loop
                    start = second_slash_pos + 1
                else:
                    # No closing slash, we have to add the first slash,
                    # and the rest of the text
                    regex += re.escape(s[start-1:])
                    break
        return regex

    @staticmethod
    def _escaped_find(regex, s, start, in_regex):
        """
        Find the next slash in {s} after {start} that is not preceded by a backslash.

        If we find an escaped slash, add everything up to and including it to regex,
        updating {start}. {start} therefore serves two purposes, tells us where to start
        looking for the next thing, and also tells us where in {s} we have already
        added things to {regex}

        {in_regex} specifies whether we are currently searching in a regex, we behave
        differently if we are or if we aren't.
        """

        while True:
            pos = s.find('/', start)
            if pos == -1:
                # no match, return to caller
                break
            elif pos == 0:
                # slash at the beginning of the string, so it can't be
                # escaped. We found it.
                break
            else:
                # check if the slash is preceeded by a backslash
                if s[pos-1:pos] == '\\':
                    # it is.
                    if in_regex:
                        # add everything up to the backslash as a
                        # regular expression
                        regex += s[start:pos-1]
                        # skip the backslash, and add the slash
                        regex += s[pos]
                    else:
                        # add everything up to the backslash as escaped
                        # plain text
                        regex += re.escape(s[start:pos-1])
                        # and then add the slash as escaped
                        # plain text
                        regex += re.escape(s[pos])
                    # update start to show we have handled everything
                    # before it
                    start = pos+1
                    # and continue to look
                else:
                    # slash is not escaped, this is what we are looking for
                    break
        return regex, pos, start

    def tearDown(self):
        if self.cmdapp:
            # Restore stdout
            self.cmdapp.stdout = self._orig_stdout


def namedtuple_with_two_defaults(typename, field_names, default_values=('', '')):
    """Wrapper around namedtuple which lets you treat the last value as optional.

    :param typename: str - type name for the Named tuple
    :param field_names: List[str] or space-separated string of field names
    :param default_values: (optional) 2-element tuple containing the default values for last 2 parameters in named tuple
                            Defaults to an empty string for both of them
    :return: namedtuple type
    """
    T = collections.namedtuple(typename, field_names)
    # noinspection PyUnresolvedReferences
    T.__new__.__defaults__ = default_values
    return T


class CmdResult(namedtuple_with_two_defaults('CmdResult', ['out', 'err', 'war'])):
    """Derive a class to store results from a named tuple so we can tweak dunder methods for convenience.

    This is provided as a convenience and an example for one possible way for end users to store results in
    the self._last_result attribute of cmd2.Cmd class instances.  See the "python_scripting.py" example for how it can
    be used to enable conditional control flow.

    Named tuple attributes
    ----------------------
    out - this is intended to store normal output data from the command and can be of any type that makes sense
    err: str - (optional) this is intended to store an error message and it being non-empty indicates there was an error
                Defaults to an empty string
    war: str - (optional) this is intended to store a warning message which isn't quite an error, but of note
               Defaults to an empty string.

    NOTE: Named tuples are immutable.  So the contents are there for access, not for modification.
    """
    def __bool__(self):
        """If err is an empty string, treat the result as a success; otherwise treat it as a failure."""
        return not self.err

    def __nonzero__(self):
        """Python 2 uses this method for determining Truthiness"""
        return self.__bool__()


if __name__ == '__main__':
    # If run as the main application, simply start a bare-bones cmd2 application with only built-in functionality.

    # Set "use_ipython" to True to include the ipy command if IPython is installed, which supports advanced interactive
    # debugging of your application via introspection on self.
    app = Cmd(use_ipython=False)
    app.cmdloop()<|MERGE_RESOLUTION|>--- conflicted
+++ resolved
@@ -1698,7 +1698,6 @@
         """
 
         if state == 0:
-<<<<<<< HEAD
             unclosed_quote = ''
             set_completion_defaults()
 
@@ -1710,8 +1709,6 @@
             elif sys.platform.startswith('win'):
                 readline.rl.mode._display_completions = self._display_matches_pyreadline
 
-=======
->>>>>>> 4cea62a8
             origline = readline.get_line_buffer()
             line = origline.lstrip()
             stripped = len(origline) - len(line)
